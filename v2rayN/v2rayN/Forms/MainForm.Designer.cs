﻿namespace v2rayN.Forms
{
    partial class MainForm
    {
        /// <summary>
        /// 必需的设计器变量。
        /// </summary>
        private System.ComponentModel.IContainer components = null;

        /// <summary>
        /// 清理所有正在使用的资源。
        /// </summary>
        /// <param name="disposing">如果应释放托管资源，为 true；否则为 false。</param>
        protected override void Dispose(bool disposing)
        {
            if (disposing && (components != null))
            {
                components.Dispose();
            }
            base.Dispose(disposing);
        }

        #region Windows 窗体设计器生成的代码

        /// <summary>
        /// 设计器支持所需的方法 - 不要
        /// 使用代码编辑器修改此方法的内容。
        /// </summary>
        private void InitializeComponent()
        {
            this.components = new System.ComponentModel.Container();
            System.ComponentModel.ComponentResourceManager resources = new System.ComponentModel.ComponentResourceManager(typeof(MainForm));
            this.splitContainer1 = new System.Windows.Forms.SplitContainer();
            this.lvServers = new v2rayN.Base.ListViewFlickerFree();
            this.cmsLv = new System.Windows.Forms.ContextMenuStrip(this.components);
            this.menuAddVmessServer = new System.Windows.Forms.ToolStripMenuItem();
            this.menuAddShadowsocksServer = new System.Windows.Forms.ToolStripMenuItem();
            this.menuAddSocksServer = new System.Windows.Forms.ToolStripMenuItem();
            this.menuAddCustomServer = new System.Windows.Forms.ToolStripMenuItem();
            this.menuAddServers = new System.Windows.Forms.ToolStripMenuItem();
            this.menuScanScreen = new System.Windows.Forms.ToolStripMenuItem();
            this.toolStripSeparator1 = new System.Windows.Forms.ToolStripSeparator();
            this.menuRemoveServer = new System.Windows.Forms.ToolStripMenuItem();
            this.menuRemoveDuplicateServer = new System.Windows.Forms.ToolStripMenuItem();
            this.menuCopyServer = new System.Windows.Forms.ToolStripMenuItem();
            this.menuSetDefaultServer = new System.Windows.Forms.ToolStripMenuItem();
            this.toolStripSeparator3 = new System.Windows.Forms.ToolStripSeparator();
            this.menuMoveTop = new System.Windows.Forms.ToolStripMenuItem();
            this.menuMoveUp = new System.Windows.Forms.ToolStripMenuItem();
            this.menuMoveDown = new System.Windows.Forms.ToolStripMenuItem();
            this.menuMoveBottom = new System.Windows.Forms.ToolStripMenuItem();
            this.menuSelectAll = new System.Windows.Forms.ToolStripMenuItem();
            this.toolStripSeparator9 = new System.Windows.Forms.ToolStripSeparator();
            this.menuPingServer = new System.Windows.Forms.ToolStripMenuItem();
            this.menuTcpingServer = new System.Windows.Forms.ToolStripMenuItem();
            this.menuRealPingServer = new System.Windows.Forms.ToolStripMenuItem();
            this.menuSpeedServer = new System.Windows.Forms.ToolStripMenuItem();
            this.toolStripSeparator6 = new System.Windows.Forms.ToolStripSeparator();
            this.menuExport2ClientConfig = new System.Windows.Forms.ToolStripMenuItem();
            this.menuExport2ServerConfig = new System.Windows.Forms.ToolStripMenuItem();
            this.menuExport2ShareUrl = new System.Windows.Forms.ToolStripMenuItem();
            this.menuExport2SubContent = new System.Windows.Forms.ToolStripMenuItem();
            this.tsbServer = new System.Windows.Forms.ToolStripDropDownButton();
            this.qrCodeControl = new v2rayN.Forms.QRCodeControl();
            this.notifyMain = new System.Windows.Forms.NotifyIcon(this.components);
            this.cmsMain = new System.Windows.Forms.ContextMenuStrip(this.components);
            this.menuSysAgentMode = new System.Windows.Forms.ToolStripMenuItem();
            this.menuNotEnabledHttp = new System.Windows.Forms.ToolStripMenuItem();
            this.menuGlobal = new System.Windows.Forms.ToolStripMenuItem();
            this.menuGlobalPAC = new System.Windows.Forms.ToolStripMenuItem();
            this.menuKeep = new System.Windows.Forms.ToolStripMenuItem();
            this.menuKeepPAC = new System.Windows.Forms.ToolStripMenuItem();
            this.menuKeepNothing = new System.Windows.Forms.ToolStripMenuItem();
            this.menuKeepPACNothing = new System.Windows.Forms.ToolStripMenuItem();
            this.menuServers = new System.Windows.Forms.ToolStripMenuItem();
            this.menuAddServers2 = new System.Windows.Forms.ToolStripMenuItem();
            this.menuScanScreen2 = new System.Windows.Forms.ToolStripMenuItem();
            this.menuCopyPACUrl = new System.Windows.Forms.ToolStripMenuItem();
            this.update_subscription = new System.Windows.Forms.ToolStripMenuItem();
            this.toolStripSeparator2 = new System.Windows.Forms.ToolStripSeparator();
            this.menuExit = new System.Windows.Forms.ToolStripMenuItem();
            this.bgwScan = new System.ComponentModel.BackgroundWorker();
            this.groupBox1 = new System.Windows.Forms.GroupBox();
            this.groupBox2 = new System.Windows.Forms.GroupBox();
            this.txtMsgBox = new System.Windows.Forms.TextBox();
            this.ssMain = new System.Windows.Forms.StatusStrip();
            this.toolSslSocksPortLab = new System.Windows.Forms.ToolStripStatusLabel();
            this.toolSslSocksPort = new System.Windows.Forms.ToolStripStatusLabel();
            this.toolSslBlank1 = new System.Windows.Forms.ToolStripStatusLabel();
            this.toolSslHttpPortLab = new System.Windows.Forms.ToolStripStatusLabel();
            this.toolSslHttpPort = new System.Windows.Forms.ToolStripStatusLabel();
            this.toolSslBlank2 = new System.Windows.Forms.ToolStripStatusLabel();
            this.toolSslPacPortLab = new System.Windows.Forms.ToolStripStatusLabel();
            this.toolSslPacPort = new System.Windows.Forms.ToolStripStatusLabel();
            this.toolSslBlank3 = new System.Windows.Forms.ToolStripStatusLabel();
            this.toolSslServerSpeed = new System.Windows.Forms.ToolStripStatusLabel();
            this.toolSslBlank4 = new System.Windows.Forms.ToolStripStatusLabel();
            this.panel1 = new System.Windows.Forms.Panel();
            this.tsMain = new System.Windows.Forms.ToolStrip();
            this.toolStripSeparator4 = new System.Windows.Forms.ToolStripSeparator();
            this.tsbSub = new System.Windows.Forms.ToolStripDropDownButton();
            this.tsbSubSetting = new System.Windows.Forms.ToolStripMenuItem();
            this.tsbSubUpdate = new System.Windows.Forms.ToolStripMenuItem();
            this.toolStripSeparator8 = new System.Windows.Forms.ToolStripSeparator();
            this.tsbOptionSetting = new System.Windows.Forms.ToolStripButton();
            this.toolStripSeparator5 = new System.Windows.Forms.ToolStripSeparator();
            this.tsbTestMe = new System.Windows.Forms.ToolStripButton();
            this.tsbReload = new System.Windows.Forms.ToolStripButton();
            this.toolStripSeparator7 = new System.Windows.Forms.ToolStripSeparator();
            this.tsbCheckUpdate = new System.Windows.Forms.ToolStripDropDownButton();
            this.tsbCheckUpdateN = new System.Windows.Forms.ToolStripMenuItem();
            this.tsbCheckUpdateCore = new System.Windows.Forms.ToolStripMenuItem();
            this.tsbCheckUpdatePACList = new System.Windows.Forms.ToolStripMenuItem();
            this.toolStripSeparator13 = new System.Windows.Forms.ToolStripSeparator();
            this.tsbCheckClearPACList = new System.Windows.Forms.ToolStripMenuItem();
            this.toolStripSeparator10 = new System.Windows.Forms.ToolStripSeparator();
            this.tsbHelp = new System.Windows.Forms.ToolStripDropDownButton();
            this.tsbAbout = new System.Windows.Forms.ToolStripMenuItem();
            this.tsbV2rayWebsite = new System.Windows.Forms.ToolStripMenuItem();
            this.toolStripSeparator12 = new System.Windows.Forms.ToolStripSeparator();
            this.tsbLanguageDef = new System.Windows.Forms.ToolStripMenuItem();
            this.tsbLanguageZhHans = new System.Windows.Forms.ToolStripMenuItem();
            this.tsbPromotion = new System.Windows.Forms.ToolStripButton();
            this.toolStripSeparator11 = new System.Windows.Forms.ToolStripSeparator();
            this.tsbClose = new System.Windows.Forms.ToolStripButton();
            ((System.ComponentModel.ISupportInitialize)(this.splitContainer1)).BeginInit();
            this.splitContainer1.Panel1.SuspendLayout();
            this.splitContainer1.Panel2.SuspendLayout();
            this.splitContainer1.SuspendLayout();
            this.cmsLv.SuspendLayout();
            this.cmsMain.SuspendLayout();
            this.groupBox1.SuspendLayout();
            this.groupBox2.SuspendLayout();
            this.ssMain.SuspendLayout();
            this.tsMain.SuspendLayout();
            this.SuspendLayout();
            // 
            // splitContainer1
            // 
            resources.ApplyResources(this.splitContainer1, "splitContainer1");
            this.splitContainer1.FixedPanel = System.Windows.Forms.FixedPanel.Panel2;
            this.splitContainer1.Name = "splitContainer1";
            // 
            // splitContainer1.Panel1
            // 
            this.splitContainer1.Panel1.Controls.Add(this.lvServers);
            // 
            // splitContainer1.Panel2
            // 
            this.splitContainer1.Panel2.Controls.Add(this.qrCodeControl);
            this.splitContainer1.SplitterMoved += new System.Windows.Forms.SplitterEventHandler(this.splitContainer1_SplitterMoved);
            // 
            // lvServers
            // 
            this.lvServers.ContextMenuStrip = this.cmsLv;
            resources.ApplyResources(this.lvServers, "lvServers");
            this.lvServers.FullRowSelect = true;
            this.lvServers.GridLines = true;
            this.lvServers.HeaderStyle = System.Windows.Forms.ColumnHeaderStyle.Nonclickable;
            this.lvServers.HideSelection = false;
            this.lvServers.Items.AddRange(new System.Windows.Forms.ListViewItem[] {
            ((System.Windows.Forms.ListViewItem)(resources.GetObject("lvServers.Items")))});
            this.lvServers.MultiSelect = false;
            this.lvServers.Name = "lvServers";
            this.lvServers.UseCompatibleStateImageBehavior = false;
            this.lvServers.View = System.Windows.Forms.View.Details;
            this.lvServers.SelectedIndexChanged += new System.EventHandler(this.lvServers_SelectedIndexChanged);
            this.lvServers.Click += new System.EventHandler(this.lvServers_Click);
            this.lvServers.DoubleClick += new System.EventHandler(this.lvServers_DoubleClick);
            this.lvServers.KeyDown += new System.Windows.Forms.KeyEventHandler(this.lvServers_KeyDown);
            // 
            // cmsLv
            // 
            this.cmsLv.ImageScalingSize = new System.Drawing.Size(20, 20);
            this.cmsLv.Items.AddRange(new System.Windows.Forms.ToolStripItem[] {
            this.menuAddVmessServer,
            this.menuAddShadowsocksServer,
            this.menuAddSocksServer,
            this.menuAddCustomServer,
            this.menuAddServers,
            this.menuScanScreen,
            this.toolStripSeparator1,
            this.menuRemoveServer,
            this.menuRemoveDuplicateServer,
            this.menuCopyServer,
            this.menuSetDefaultServer,
            this.toolStripSeparator3,
            this.menuMoveTop,
            this.menuMoveUp,
            this.menuMoveDown,
            this.menuMoveBottom,
            this.menuSelectAll,
            this.toolStripSeparator9,
            this.menuPingServer,
            this.menuTcpingServer,
            this.menuRealPingServer,
            this.menuSpeedServer,
            this.toolStripSeparator6,
            this.menuExport2ClientConfig,
            this.menuExport2ServerConfig,
            this.menuExport2ShareUrl,
            this.menuExport2SubContent});
            this.cmsLv.Name = "cmsLv";
            this.cmsLv.OwnerItem = this.tsbServer;
            resources.ApplyResources(this.cmsLv, "cmsLv");
            // 
            // menuAddVmessServer
            // 
            this.menuAddVmessServer.Name = "menuAddVmessServer";
            resources.ApplyResources(this.menuAddVmessServer, "menuAddVmessServer");
            this.menuAddVmessServer.Click += new System.EventHandler(this.menuAddVmessServer_Click);
            // 
            // menuAddShadowsocksServer
            // 
            this.menuAddShadowsocksServer.Name = "menuAddShadowsocksServer";
            resources.ApplyResources(this.menuAddShadowsocksServer, "menuAddShadowsocksServer");
            this.menuAddShadowsocksServer.Click += new System.EventHandler(this.menuAddShadowsocksServer_Click);
            // 
            // menuAddSocksServer
            // 
            this.menuAddSocksServer.Name = "menuAddSocksServer";
            resources.ApplyResources(this.menuAddSocksServer, "menuAddSocksServer");
            this.menuAddSocksServer.Click += new System.EventHandler(this.menuAddSocksServer_Click);
            // 
            // menuAddCustomServer
            // 
            this.menuAddCustomServer.Name = "menuAddCustomServer";
            resources.ApplyResources(this.menuAddCustomServer, "menuAddCustomServer");
            this.menuAddCustomServer.Click += new System.EventHandler(this.menuAddCustomServer_Click);
            // 
            // menuAddServers
            // 
            this.menuAddServers.Name = "menuAddServers";
            resources.ApplyResources(this.menuAddServers, "menuAddServers");
            this.menuAddServers.Click += new System.EventHandler(this.menuAddServers_Click);
            // 
            // menuScanScreen
            // 
            this.menuScanScreen.Name = "menuScanScreen";
            resources.ApplyResources(this.menuScanScreen, "menuScanScreen");
            this.menuScanScreen.Click += new System.EventHandler(this.menuScanScreen_Click);
            // 
            // toolStripSeparator1
            // 
            this.toolStripSeparator1.Name = "toolStripSeparator1";
            resources.ApplyResources(this.toolStripSeparator1, "toolStripSeparator1");
            // 
            // menuRemoveServer
            // 
            this.menuRemoveServer.Name = "menuRemoveServer";
            resources.ApplyResources(this.menuRemoveServer, "menuRemoveServer");
            this.menuRemoveServer.Click += new System.EventHandler(this.menuRemoveServer_Click);
            // 
            // menuRemoveDuplicateServer
            // 
            this.menuRemoveDuplicateServer.Name = "menuRemoveDuplicateServer";
            resources.ApplyResources(this.menuRemoveDuplicateServer, "menuRemoveDuplicateServer");
            this.menuRemoveDuplicateServer.Click += new System.EventHandler(this.menuRemoveDuplicateServer_Click);
            // 
            // menuCopyServer
            // 
            this.menuCopyServer.Name = "menuCopyServer";
            resources.ApplyResources(this.menuCopyServer, "menuCopyServer");
            this.menuCopyServer.Click += new System.EventHandler(this.menuCopyServer_Click);
            // 
            // menuSetDefaultServer
            // 
            this.menuSetDefaultServer.Name = "menuSetDefaultServer";
            resources.ApplyResources(this.menuSetDefaultServer, "menuSetDefaultServer");
            this.menuSetDefaultServer.Click += new System.EventHandler(this.menuSetDefaultServer_Click);
            // 
            // toolStripSeparator3
            // 
            this.toolStripSeparator3.Name = "toolStripSeparator3";
            resources.ApplyResources(this.toolStripSeparator3, "toolStripSeparator3");
            // 
            // menuMoveTop
            // 
            this.menuMoveTop.Name = "menuMoveTop";
            resources.ApplyResources(this.menuMoveTop, "menuMoveTop");
            this.menuMoveTop.Click += new System.EventHandler(this.menuMoveTop_Click);
            // 
            // menuMoveUp
            // 
            this.menuMoveUp.Name = "menuMoveUp";
            resources.ApplyResources(this.menuMoveUp, "menuMoveUp");
            this.menuMoveUp.Click += new System.EventHandler(this.menuMoveUp_Click);
            // 
            // menuMoveDown
            // 
            this.menuMoveDown.Name = "menuMoveDown";
            resources.ApplyResources(this.menuMoveDown, "menuMoveDown");
            this.menuMoveDown.Click += new System.EventHandler(this.menuMoveDown_Click);
            // 
            // menuMoveBottom
            // 
            this.menuMoveBottom.Name = "menuMoveBottom";
            resources.ApplyResources(this.menuMoveBottom, "menuMoveBottom");
            this.menuMoveBottom.Click += new System.EventHandler(this.menuMoveBottom_Click);
            // 
            // menuSelectAll
            // 
            this.menuSelectAll.Name = "menuSelectAll";
            resources.ApplyResources(this.menuSelectAll, "menuSelectAll");
            this.menuSelectAll.Click += new System.EventHandler(this.menuSelectAll_Click);
            // 
            // toolStripSeparator9
            // 
            this.toolStripSeparator9.Name = "toolStripSeparator9";
            resources.ApplyResources(this.toolStripSeparator9, "toolStripSeparator9");
            // 
            // menuPingServer
            // 
            this.menuPingServer.Name = "menuPingServer";
            resources.ApplyResources(this.menuPingServer, "menuPingServer");
            this.menuPingServer.Click += new System.EventHandler(this.menuPingServer_Click);
            // 
            // menuTcpingServer
            // 
            this.menuTcpingServer.Name = "menuTcpingServer";
            resources.ApplyResources(this.menuTcpingServer, "menuTcpingServer");
            this.menuTcpingServer.Click += new System.EventHandler(this.menuTcpingServer_Click);
            // 
            // menuRealPingServer
            // 
            this.menuRealPingServer.Name = "menuRealPingServer";
            resources.ApplyResources(this.menuRealPingServer, "menuRealPingServer");
            this.menuRealPingServer.Click += new System.EventHandler(this.menuRealPingServer_Click);
            // 
            // menuSpeedServer
            // 
            this.menuSpeedServer.Name = "menuSpeedServer";
            resources.ApplyResources(this.menuSpeedServer, "menuSpeedServer");
            this.menuSpeedServer.Click += new System.EventHandler(this.menuSpeedServer_Click);
            // 
            // toolStripSeparator6
            // 
            this.toolStripSeparator6.Name = "toolStripSeparator6";
            resources.ApplyResources(this.toolStripSeparator6, "toolStripSeparator6");
            // 
            // menuExport2ClientConfig
            // 
            this.menuExport2ClientConfig.Name = "menuExport2ClientConfig";
            resources.ApplyResources(this.menuExport2ClientConfig, "menuExport2ClientConfig");
            this.menuExport2ClientConfig.Click += new System.EventHandler(this.menuExport2ClientConfig_Click);
            // 
            // menuExport2ServerConfig
            // 
            this.menuExport2ServerConfig.Name = "menuExport2ServerConfig";
            resources.ApplyResources(this.menuExport2ServerConfig, "menuExport2ServerConfig");
            this.menuExport2ServerConfig.Click += new System.EventHandler(this.menuExport2ServerConfig_Click);
            // 
            // menuExport2ShareUrl
            // 
            this.menuExport2ShareUrl.Name = "menuExport2ShareUrl";
            resources.ApplyResources(this.menuExport2ShareUrl, "menuExport2ShareUrl");
            this.menuExport2ShareUrl.Click += new System.EventHandler(this.menuExport2ShareUrl_Click);
            // 
            // menuExport2SubContent
            // 
            this.menuExport2SubContent.Name = "menuExport2SubContent";
            resources.ApplyResources(this.menuExport2SubContent, "menuExport2SubContent");
            this.menuExport2SubContent.Click += new System.EventHandler(this.menuExport2SubContent_Click);
            // 
            // tsbServer
            // 
            this.tsbServer.DropDown = this.cmsLv;
            this.tsbServer.Image = global::v2rayN.Properties.Resources.server;
            resources.ApplyResources(this.tsbServer, "tsbServer");
            this.tsbServer.Name = "tsbServer";
            // 
            // qrCodeControl
            // 
            resources.ApplyResources(this.qrCodeControl, "qrCodeControl");
            this.qrCodeControl.Name = "qrCodeControl";
            // 
            // notifyMain
            // 
            this.notifyMain.ContextMenuStrip = this.cmsMain;
            resources.ApplyResources(this.notifyMain, "notifyMain");
            this.notifyMain.MouseClick += new System.Windows.Forms.MouseEventHandler(this.notifyMain_MouseClick);
            // 
            // cmsMain
            // 
            this.cmsMain.ImageScalingSize = new System.Drawing.Size(20, 20);
            resources.ApplyResources(this.cmsMain, "cmsMain");
            this.cmsMain.Items.AddRange(new System.Windows.Forms.ToolStripItem[] {
            this.menuSysAgentMode,
            this.menuServers,
            this.menuAddServers2,
            this.menuScanScreen2,
            this.menuCopyPACUrl,
            this.update_subscription,
            this.toolStripSeparator2,
            this.menuExit});
            this.cmsMain.Name = "contextMenuStrip1";
            this.cmsMain.RenderMode = System.Windows.Forms.ToolStripRenderMode.System;
            this.cmsMain.ShowCheckMargin = true;
            this.cmsMain.ShowImageMargin = false;
            // 
            // menuSysAgentMode
            // 
            this.menuSysAgentMode.DropDownItems.AddRange(new System.Windows.Forms.ToolStripItem[] {
            this.menuNotEnabledHttp,
            this.menuGlobal,
            this.menuGlobalPAC,
            this.menuKeep,
            this.menuKeepPAC,
            this.menuKeepNothing,
            this.menuKeepPACNothing});
            this.menuSysAgentMode.Name = "menuSysAgentMode";
            resources.ApplyResources(this.menuSysAgentMode, "menuSysAgentMode");
            // 
            // menuNotEnabledHttp
            // 
            this.menuNotEnabledHttp.Name = "menuNotEnabledHttp";
            resources.ApplyResources(this.menuNotEnabledHttp, "menuNotEnabledHttp");
            this.menuNotEnabledHttp.Click += new System.EventHandler(this.menuNotEnabledHttp_Click);
            // 
            // menuGlobal
            // 
            this.menuGlobal.Name = "menuGlobal";
            resources.ApplyResources(this.menuGlobal, "menuGlobal");
            this.menuGlobal.Click += new System.EventHandler(this.menuGlobal_Click);
            // 
            // menuGlobalPAC
            // 
            this.menuGlobalPAC.Name = "menuGlobalPAC";
            resources.ApplyResources(this.menuGlobalPAC, "menuGlobalPAC");
            this.menuGlobalPAC.Click += new System.EventHandler(this.menuGlobalPAC_Click);
            // 
            // menuKeep
            // 
            this.menuKeep.Name = "menuKeep";
            resources.ApplyResources(this.menuKeep, "menuKeep");
            this.menuKeep.Click += new System.EventHandler(this.menuKeep_Click);
            // 
            // menuKeepPAC
            // 
            this.menuKeepPAC.Name = "menuKeepPAC";
            resources.ApplyResources(this.menuKeepPAC, "menuKeepPAC");
            this.menuKeepPAC.Click += new System.EventHandler(this.menuKeepPAC_Click);
            // 
            // menuKeepNothing
            // 
            this.menuKeepNothing.Name = "menuKeepNothing";
            resources.ApplyResources(this.menuKeepNothing, "menuKeepNothing");
            this.menuKeepNothing.Click += new System.EventHandler(this.menuKeepNothing_Click);
            // 
            // menuKeepPACNothing
            // 
            this.menuKeepPACNothing.Name = "menuKeepPACNothing";
            resources.ApplyResources(this.menuKeepPACNothing, "menuKeepPACNothing");
            this.menuKeepPACNothing.Click += new System.EventHandler(this.menuKeepPACNothing_Click);
            // 
            // menuServers
            // 
            this.menuServers.Name = "menuServers";
            resources.ApplyResources(this.menuServers, "menuServers");
            // 
            // menuAddServers2
            // 
            this.menuAddServers2.Name = "menuAddServers2";
            resources.ApplyResources(this.menuAddServers2, "menuAddServers2");
            this.menuAddServers2.Click += new System.EventHandler(this.menuAddServers_Click);
            // 
            // menuScanScreen2
            // 
            this.menuScanScreen2.Name = "menuScanScreen2";
            resources.ApplyResources(this.menuScanScreen2, "menuScanScreen2");
            this.menuScanScreen2.Click += new System.EventHandler(this.menuScanScreen_Click);
            // 
            // menuCopyPACUrl
            // 
            this.menuCopyPACUrl.Name = "menuCopyPACUrl";
            resources.ApplyResources(this.menuCopyPACUrl, "menuCopyPACUrl");
            this.menuCopyPACUrl.Click += new System.EventHandler(this.menuCopyPACUrl_Click);
            // 
            // update_subscription
            // 
            this.update_subscription.Name = "update_subscription";
            resources.ApplyResources(this.update_subscription, "update_subscription");
            this.update_subscription.Click += new System.EventHandler(this.update_subscription_Click);
            // 
            // toolStripSeparator2
            // 
            this.toolStripSeparator2.Name = "toolStripSeparator2";
            resources.ApplyResources(this.toolStripSeparator2, "toolStripSeparator2");
            // 
            // menuExit
            // 
            this.menuExit.Name = "menuExit";
            resources.ApplyResources(this.menuExit, "menuExit");
            this.menuExit.Click += new System.EventHandler(this.menuExit_Click);
            // 
            // bgwScan
            // 
            this.bgwScan.WorkerReportsProgress = true;
            this.bgwScan.DoWork += new System.ComponentModel.DoWorkEventHandler(this.bgwScan_DoWork);
            this.bgwScan.ProgressChanged += new System.ComponentModel.ProgressChangedEventHandler(this.bgwScan_ProgressChanged);
            // 
            // groupBox1
            // 
            this.groupBox1.Controls.Add(this.splitContainer1);
            resources.ApplyResources(this.groupBox1, "groupBox1");
            this.groupBox1.Name = "groupBox1";
            this.groupBox1.TabStop = false;
            // 
            // groupBox2
            // 
            this.groupBox2.Controls.Add(this.txtMsgBox);
            this.groupBox2.Controls.Add(this.ssMain);
            resources.ApplyResources(this.groupBox2, "groupBox2");
            this.groupBox2.Name = "groupBox2";
            this.groupBox2.TabStop = false;
            // 
            // txtMsgBox
            // 
            this.txtMsgBox.BackColor = System.Drawing.Color.FromArgb(((int)(((byte)(41)))), ((int)(((byte)(49)))), ((int)(((byte)(52)))));
            this.txtMsgBox.BorderStyle = System.Windows.Forms.BorderStyle.None;
            resources.ApplyResources(this.txtMsgBox, "txtMsgBox");
            this.txtMsgBox.ForeColor = System.Drawing.Color.FromArgb(((int)(((byte)(224)))), ((int)(((byte)(226)))), ((int)(((byte)(228)))));
            this.txtMsgBox.Name = "txtMsgBox";
            this.txtMsgBox.ReadOnly = true;
            // 
            // ssMain
            // 
            this.ssMain.Items.AddRange(new System.Windows.Forms.ToolStripItem[] {
            this.toolSslSocksPortLab,
            this.toolSslSocksPort,
            this.toolSslBlank1,
            this.toolSslHttpPortLab,
            this.toolSslHttpPort,
            this.toolSslBlank2,
            this.toolSslPacPortLab,
            this.toolSslPacPort,
            this.toolSslBlank3,
            this.toolSslServerSpeed,
            this.toolSslBlank4});
            resources.ApplyResources(this.ssMain, "ssMain");
            this.ssMain.Name = "ssMain";
            this.ssMain.ItemClicked += new System.Windows.Forms.ToolStripItemClickedEventHandler(this.ssMain_ItemClicked);
            // 
            // toolSslSocksPortLab
            // 
            resources.ApplyResources(this.toolSslSocksPortLab, "toolSslSocksPortLab");
            this.toolSslSocksPortLab.Name = "toolSslSocksPortLab";
            // 
            // toolSslSocksPort
            // 
            this.toolSslSocksPort.Name = "toolSslSocksPort";
            resources.ApplyResources(this.toolSslSocksPort, "toolSslSocksPort");
            // 
            // toolSslBlank1
            // 
            resources.ApplyResources(this.toolSslBlank1, "toolSslBlank1");
            this.toolSslBlank1.Name = "toolSslBlank1";
            this.toolSslBlank1.Spring = true;
            // 
            // toolSslHttpPortLab
            // 
            resources.ApplyResources(this.toolSslHttpPortLab, "toolSslHttpPortLab");
            this.toolSslHttpPortLab.Name = "toolSslHttpPortLab";
            // 
            // toolSslHttpPort
            // 
            this.toolSslHttpPort.Name = "toolSslHttpPort";
            resources.ApplyResources(this.toolSslHttpPort, "toolSslHttpPort");
            // 
            // toolSslBlank2
            // 
            resources.ApplyResources(this.toolSslBlank2, "toolSslBlank2");
            this.toolSslBlank2.Name = "toolSslBlank2";
            this.toolSslBlank2.Spring = true;
            // 
            // toolSslPacPortLab
            // 
            resources.ApplyResources(this.toolSslPacPortLab, "toolSslPacPortLab");
            this.toolSslPacPortLab.Name = "toolSslPacPortLab";
            // 
            // toolSslPacPort
            // 
            this.toolSslPacPort.Name = "toolSslPacPort";
            resources.ApplyResources(this.toolSslPacPort, "toolSslPacPort");
            // 
            // toolSslBlank3
            // 
            resources.ApplyResources(this.toolSslBlank3, "toolSslBlank3");
            this.toolSslBlank3.Name = "toolSslBlank3";
            this.toolSslBlank3.Spring = true;
            // 
            // toolSslServerSpeed
            // 
            resources.ApplyResources(this.toolSslServerSpeed, "toolSslServerSpeed");
            this.toolSslServerSpeed.DisplayStyle = System.Windows.Forms.ToolStripItemDisplayStyle.Text;
            this.toolSslServerSpeed.Name = "toolSslServerSpeed";
            // 
            // toolSslBlank4
            // 
            this.toolSslBlank4.Name = "toolSslBlank4";
            resources.ApplyResources(this.toolSslBlank4, "toolSslBlank4");
            // 
            // panel1
            // 
            resources.ApplyResources(this.panel1, "panel1");
            this.panel1.Name = "panel1";
            // 
            // tsMain
            // 
            this.tsMain.ImageScalingSize = new System.Drawing.Size(32, 32);
            this.tsMain.Items.AddRange(new System.Windows.Forms.ToolStripItem[] {
            this.tsbServer,
            this.toolStripSeparator4,
            this.tsbSub,
            this.toolStripSeparator8,
            this.tsbOptionSetting,
            this.toolStripSeparator5,
            this.tsbTestMe,
            this.tsbReload,
            this.toolStripSeparator7,
            this.tsbCheckUpdate,
            this.toolStripSeparator10,
            this.tsbHelp,
            this.tsbPromotion,
            this.toolStripSeparator11,
            this.tsbClose});
            resources.ApplyResources(this.tsMain, "tsMain");
            this.tsMain.Name = "tsMain";
            // 
            // toolStripSeparator4
            // 
            this.toolStripSeparator4.Name = "toolStripSeparator4";
            resources.ApplyResources(this.toolStripSeparator4, "toolStripSeparator4");
            // 
            // tsbSub
            // 
            this.tsbSub.DropDownItems.AddRange(new System.Windows.Forms.ToolStripItem[] {
            this.tsbSubSetting,
            this.tsbSubUpdate});
            this.tsbSub.Image = global::v2rayN.Properties.Resources.sub;
            resources.ApplyResources(this.tsbSub, "tsbSub");
            this.tsbSub.Name = "tsbSub";
            // 
            // tsbSubSetting
            // 
            this.tsbSubSetting.Name = "tsbSubSetting";
            resources.ApplyResources(this.tsbSubSetting, "tsbSubSetting");
            this.tsbSubSetting.Click += new System.EventHandler(this.tsbSubSetting_Click);
            // 
            // tsbSubUpdate
            // 
            this.tsbSubUpdate.Name = "tsbSubUpdate";
            resources.ApplyResources(this.tsbSubUpdate, "tsbSubUpdate");
            this.tsbSubUpdate.Click += new System.EventHandler(this.tsbSubUpdate_Click);
            // 
            // toolStripSeparator8
            // 
            this.toolStripSeparator8.Name = "toolStripSeparator8";
            resources.ApplyResources(this.toolStripSeparator8, "toolStripSeparator8");
            // 
            // tsbOptionSetting
            // 
            this.tsbOptionSetting.Image = global::v2rayN.Properties.Resources.option;
            resources.ApplyResources(this.tsbOptionSetting, "tsbOptionSetting");
            this.tsbOptionSetting.Name = "tsbOptionSetting";
            this.tsbOptionSetting.Click += new System.EventHandler(this.tsbOptionSetting_Click);
            // 
            // toolStripSeparator5
            // 
            this.toolStripSeparator5.Name = "toolStripSeparator5";
            resources.ApplyResources(this.toolStripSeparator5, "toolStripSeparator5");
            // 
            // tsbTestMe
            // 
            this.tsbTestMe.DisplayStyle = System.Windows.Forms.ToolStripItemDisplayStyle.Text;
            this.tsbTestMe.Name = "tsbTestMe";
            resources.ApplyResources(this.tsbTestMe, "tsbTestMe");
            this.tsbTestMe.Click += new System.EventHandler(this.tsbTestMe_Click);
            // 
            // tsbReload
            // 
            resources.ApplyResources(this.tsbReload, "tsbReload");
            this.tsbReload.Name = "tsbReload";
            this.tsbReload.Click += new System.EventHandler(this.tsbReload_Click);
            // 
            // toolStripSeparator7
            // 
            this.toolStripSeparator7.Name = "toolStripSeparator7";
            resources.ApplyResources(this.toolStripSeparator7, "toolStripSeparator7");
            // 
            // tsbCheckUpdate
            // 
            this.tsbCheckUpdate.DropDownItems.AddRange(new System.Windows.Forms.ToolStripItem[] {
            this.tsbCheckUpdateN,
            this.tsbCheckUpdateCore,
            this.tsbCheckUpdatePACList,
            this.toolStripSeparator13,
            this.tsbCheckClearPACList});
            this.tsbCheckUpdate.Image = global::v2rayN.Properties.Resources.checkupdate;
            resources.ApplyResources(this.tsbCheckUpdate, "tsbCheckUpdate");
            this.tsbCheckUpdate.Name = "tsbCheckUpdate";
            // 
            // tsbCheckUpdateN
            // 
            this.tsbCheckUpdateN.Name = "tsbCheckUpdateN";
            resources.ApplyResources(this.tsbCheckUpdateN, "tsbCheckUpdateN");
            this.tsbCheckUpdateN.Click += new System.EventHandler(this.tsbCheckUpdateN_Click);
            // 
            // tsbCheckUpdateCore
            // 
            this.tsbCheckUpdateCore.Name = "tsbCheckUpdateCore";
            resources.ApplyResources(this.tsbCheckUpdateCore, "tsbCheckUpdateCore");
            this.tsbCheckUpdateCore.Click += new System.EventHandler(this.tsbCheckUpdateCore_Click);
            // 
            // tsbCheckUpdatePACList
            // 
            this.tsbCheckUpdatePACList.Name = "tsbCheckUpdatePACList";
            resources.ApplyResources(this.tsbCheckUpdatePACList, "tsbCheckUpdatePACList");
            this.tsbCheckUpdatePACList.Click += new System.EventHandler(this.tsbCheckUpdatePACList_Click);
            // 
            // toolStripSeparator13
            // 
            this.toolStripSeparator13.Name = "toolStripSeparator13";
            resources.ApplyResources(this.toolStripSeparator13, "toolStripSeparator13");
            // 
            // tsbCheckClearPACList
            // 
            this.tsbCheckClearPACList.Name = "tsbCheckClearPACList";
            resources.ApplyResources(this.tsbCheckClearPACList, "tsbCheckClearPACList");
            this.tsbCheckClearPACList.Click += new System.EventHandler(this.tsbCheckClearPACList_Click);
            // 
            // toolStripSeparator10
            // 
            this.toolStripSeparator10.Name = "toolStripSeparator10";
            resources.ApplyResources(this.toolStripSeparator10, "toolStripSeparator10");
            // 
            // tsbHelp
            // 
            this.tsbHelp.DropDownItems.AddRange(new System.Windows.Forms.ToolStripItem[] {
            this.tsbAbout,
            this.tsbV2rayWebsite,
            this.toolStripSeparator12,
            this.tsbLanguageDef,
            this.tsbLanguageZhHans});
            this.tsbHelp.Image = global::v2rayN.Properties.Resources.help;
            resources.ApplyResources(this.tsbHelp, "tsbHelp");
            this.tsbHelp.Name = "tsbHelp";
            // 
            // tsbAbout
            // 
            this.tsbAbout.Name = "tsbAbout";
            resources.ApplyResources(this.tsbAbout, "tsbAbout");
            this.tsbAbout.Click += new System.EventHandler(this.tsbAbout_Click);
            // 
            // tsbV2rayWebsite
            // 
            this.tsbV2rayWebsite.Name = "tsbV2rayWebsite";
            resources.ApplyResources(this.tsbV2rayWebsite, "tsbV2rayWebsite");
            this.tsbV2rayWebsite.Click += new System.EventHandler(this.tsbV2rayWebsite_Click);
            // 
            // toolStripSeparator12
            // 
            this.toolStripSeparator12.Name = "toolStripSeparator12";
            resources.ApplyResources(this.toolStripSeparator12, "toolStripSeparator12");
            // 
            // tsbLanguageDef
            // 
            this.tsbLanguageDef.Name = "tsbLanguageDef";
            resources.ApplyResources(this.tsbLanguageDef, "tsbLanguageDef");
            this.tsbLanguageDef.Click += new System.EventHandler(this.tsbLanguageDef_Click);
            // 
            // tsbLanguageZhHans
            // 
            this.tsbLanguageZhHans.Name = "tsbLanguageZhHans";
            resources.ApplyResources(this.tsbLanguageZhHans, "tsbLanguageZhHans");
            this.tsbLanguageZhHans.Click += new System.EventHandler(this.tsbLanguageZhHans_Click);
            // 
            // tsbPromotion
            // 
            this.tsbPromotion.ForeColor = System.Drawing.Color.Black;
            this.tsbPromotion.Image = global::v2rayN.Properties.Resources.promotion;
            resources.ApplyResources(this.tsbPromotion, "tsbPromotion");
            this.tsbPromotion.Name = "tsbPromotion";
            this.tsbPromotion.Click += new System.EventHandler(this.tsbPromotion_Click);
            // 
            // toolStripSeparator11
            // 
            this.toolStripSeparator11.Name = "toolStripSeparator11";
            resources.ApplyResources(this.toolStripSeparator11, "toolStripSeparator11");
            // 
            // tsbClose
            // 
            resources.ApplyResources(this.tsbClose, "tsbClose");
            this.tsbClose.Name = "tsbClose";
            this.tsbClose.Click += new System.EventHandler(this.tsbClose_Click);
            // 
            // MainForm
            // 
            resources.ApplyResources(this, "$this");
            this.AutoScaleMode = System.Windows.Forms.AutoScaleMode.Font;
            this.Controls.Add(this.groupBox1);
            this.Controls.Add(this.groupBox2);
            this.Controls.Add(this.panel1);
            this.Controls.Add(this.tsMain);
            this.MaximizeBox = true;
            this.MinimizeBox = true;
            this.Name = "MainForm";
            this.FormClosing += new System.Windows.Forms.FormClosingEventHandler(this.MainForm_FormClosing);
            this.Load += new System.EventHandler(this.MainForm_Load);
            this.Shown += new System.EventHandler(this.MainForm_Shown);
            this.VisibleChanged += new System.EventHandler(this.MainForm_VisibleChanged);
            this.Resize += new System.EventHandler(this.MainForm_Resize);
            this.splitContainer1.Panel1.ResumeLayout(false);
            this.splitContainer1.Panel2.ResumeLayout(false);
            ((System.ComponentModel.ISupportInitialize)(this.splitContainer1)).EndInit();
            this.splitContainer1.ResumeLayout(false);
            this.cmsLv.ResumeLayout(false);
            this.cmsMain.ResumeLayout(false);
            this.groupBox1.ResumeLayout(false);
            this.groupBox2.ResumeLayout(false);
            this.groupBox2.PerformLayout();
            this.ssMain.ResumeLayout(false);
            this.ssMain.PerformLayout();
            this.tsMain.ResumeLayout(false);
            this.tsMain.PerformLayout();
            this.ResumeLayout(false);
            this.PerformLayout();

        }

#endregion

        private System.Windows.Forms.GroupBox groupBox1;
        private System.Windows.Forms.GroupBox groupBox2;
        private System.Windows.Forms.TextBox txtMsgBox;
        private v2rayN.Base.ListViewFlickerFree lvServers;
        private System.Windows.Forms.NotifyIcon notifyMain;
        private System.Windows.Forms.ContextMenuStrip cmsMain;
        private System.Windows.Forms.ToolStripMenuItem menuExit;
        private System.Windows.Forms.Panel panel1;
        private System.Windows.Forms.ToolStripMenuItem menuServers;
        private System.Windows.Forms.ToolStripSeparator toolStripSeparator2;
        private System.Windows.Forms.ContextMenuStrip cmsLv;
        private System.Windows.Forms.ToolStripMenuItem menuAddVmessServer;
        private System.Windows.Forms.ToolStripMenuItem menuRemoveServer;
        private System.Windows.Forms.ToolStripMenuItem menuSetDefaultServer;
        private System.Windows.Forms.ToolStripMenuItem menuCopyServer;
        private System.Windows.Forms.ToolStripMenuItem menuPingServer;
        private System.Windows.Forms.ToolStripSeparator toolStripSeparator3;
        private System.Windows.Forms.ToolStripMenuItem menuExport2ClientConfig;
        private System.Windows.Forms.ToolStripMenuItem menuExport2ServerConfig;
        private System.Windows.Forms.ToolStrip tsMain;
        private System.Windows.Forms.ToolStripDropDownButton tsbServer;
        private System.Windows.Forms.ToolStripButton tsbOptionSetting;
        private System.Windows.Forms.ToolStripButton tsbReload;
        private System.Windows.Forms.ToolStripButton tsbClose;
        private System.Windows.Forms.ToolStripSeparator toolStripSeparator4;
        private System.Windows.Forms.ToolStripSeparator toolStripSeparator5;
        private System.Windows.Forms.ToolStripSeparator toolStripSeparator6;
        private System.Windows.Forms.ToolStripSeparator toolStripSeparator7;
        private System.Windows.Forms.ToolStripMenuItem menuMoveTop;
        private System.Windows.Forms.ToolStripMenuItem menuMoveUp;
        private System.Windows.Forms.ToolStripMenuItem menuMoveDown;
        private System.Windows.Forms.ToolStripMenuItem menuMoveBottom;
        private System.Windows.Forms.ToolStripSeparator toolStripSeparator9;
        private System.Windows.Forms.ToolStripMenuItem menuSysAgentMode;
        private System.Windows.Forms.ToolStripMenuItem menuGlobal;
        private System.Windows.Forms.ToolStripMenuItem menuGlobalPAC;
        private System.Windows.Forms.ToolStripMenuItem menuKeep;
        private System.Windows.Forms.ToolStripMenuItem menuCopyPACUrl;
        private System.Windows.Forms.ToolStripMenuItem menuAddCustomServer;
        private System.Windows.Forms.ToolStripSeparator toolStripSeparator1;
        private System.Windows.Forms.ToolStripMenuItem menuAddShadowsocksServer;
        private System.Windows.Forms.SplitContainer splitContainer1;
        private QRCodeControl qrCodeControl;
        private System.Windows.Forms.ToolStripSeparator toolStripSeparator10;
        private System.Windows.Forms.ToolStripDropDownButton tsbCheckUpdate;
        private System.Windows.Forms.ToolStripMenuItem tsbCheckUpdateN;
        private System.Windows.Forms.ToolStripMenuItem tsbCheckUpdateCore;
        private System.Windows.Forms.ToolStripMenuItem tsbCheckUpdatePACList;
        private System.Windows.Forms.ToolStripMenuItem menuAddServers;
        private System.Windows.Forms.ToolStripMenuItem menuExport2ShareUrl;
        private System.Windows.Forms.ToolStripMenuItem menuSpeedServer;
        private System.Windows.Forms.ToolStripSeparator toolStripSeparator11;
        private System.Windows.Forms.ToolStripDropDownButton tsbHelp;
        private System.Windows.Forms.ToolStripMenuItem tsbAbout;
        private System.Windows.Forms.ToolStripMenuItem menuAddServers2;
        private System.ComponentModel.BackgroundWorker bgwScan;
        private System.Windows.Forms.ToolStripMenuItem menuScanScreen;
        private System.Windows.Forms.ToolStripMenuItem menuScanScreen2;
        private System.Windows.Forms.ToolStripDropDownButton tsbSub;
        private System.Windows.Forms.ToolStripSeparator toolStripSeparator8;
        private System.Windows.Forms.ToolStripMenuItem tsbSubSetting;
        private System.Windows.Forms.ToolStripMenuItem tsbSubUpdate;
        private System.Windows.Forms.ToolStripMenuItem tsbCheckClearPACList;
        private System.Windows.Forms.ToolStripMenuItem menuKeepPAC;
        private System.Windows.Forms.ToolStripMenuItem menuSelectAll;
        private System.Windows.Forms.ToolStripMenuItem menuExport2SubContent;
        private System.Windows.Forms.ToolStripSeparator toolStripSeparator12;
        private System.Windows.Forms.ToolStripMenuItem tsbLanguageDef;
        private System.Windows.Forms.ToolStripMenuItem tsbLanguageZhHans;
        private System.Windows.Forms.ToolStripButton tsbPromotion;
        private System.Windows.Forms.ToolStripMenuItem menuAddSocksServer;
        private System.Windows.Forms.StatusStrip ssMain;
        private System.Windows.Forms.ToolStripStatusLabel toolSslSocksPort;
        private System.Windows.Forms.ToolStripStatusLabel toolSslHttpPort;
        private System.Windows.Forms.ToolStripStatusLabel toolSslBlank2;
        private System.Windows.Forms.ToolStripStatusLabel toolSslBlank1;
        private System.Windows.Forms.ToolStripStatusLabel toolSslPacPort;
        private System.Windows.Forms.ToolStripStatusLabel toolSslBlank3;
        private System.Windows.Forms.ToolStripStatusLabel toolSslSocksPortLab;
        private System.Windows.Forms.ToolStripStatusLabel toolSslHttpPortLab;
        private System.Windows.Forms.ToolStripStatusLabel toolSslPacPortLab;
        private System.Windows.Forms.ToolStripStatusLabel toolSslServerSpeed;
        private System.Windows.Forms.ToolStripStatusLabel toolSslBlank4;
        private System.Windows.Forms.ToolStripMenuItem menuRemoveDuplicateServer;
        private System.Windows.Forms.ToolStripMenuItem menuTcpingServer;
        private System.Windows.Forms.ToolStripMenuItem menuRealPingServer;
        private System.Windows.Forms.ToolStripMenuItem menuNotEnabledHttp;
        private System.Windows.Forms.ToolStripSeparator toolStripSeparator13;
<<<<<<< HEAD
        private System.Windows.Forms.ToolStripMenuItem tsbV2rayWebsite;
        private System.Windows.Forms.ToolStripButton tsbTestMe;
        private System.Windows.Forms.ToolStripMenuItem menuKeepNothing;
        private System.Windows.Forms.ToolStripMenuItem menuKeepPACNothing;
=======
        private System.Windows.Forms.ToolStripMenuItem update_subscription;
>>>>>>> c1bb3335
    }
}
<|MERGE_RESOLUTION|>--- conflicted
+++ resolved
@@ -918,13 +918,10 @@
         private System.Windows.Forms.ToolStripMenuItem menuRealPingServer;
         private System.Windows.Forms.ToolStripMenuItem menuNotEnabledHttp;
         private System.Windows.Forms.ToolStripSeparator toolStripSeparator13;
-<<<<<<< HEAD
+        private System.Windows.Forms.ToolStripMenuItem update_subscription;
         private System.Windows.Forms.ToolStripMenuItem tsbV2rayWebsite;
         private System.Windows.Forms.ToolStripButton tsbTestMe;
         private System.Windows.Forms.ToolStripMenuItem menuKeepNothing;
         private System.Windows.Forms.ToolStripMenuItem menuKeepPACNothing;
-=======
-        private System.Windows.Forms.ToolStripMenuItem update_subscription;
->>>>>>> c1bb3335
     }
 }
