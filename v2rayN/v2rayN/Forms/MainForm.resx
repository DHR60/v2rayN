--- conflicted
+++ resolved
@@ -184,7 +184,7 @@
     <value>cmsMain</value>
   </data>
   <data name="cmsMain.Size" type="System.Drawing.Size, System.Drawing">
-    <value>265, 142</value>
+    <value>265, 186</value>
   </data>
   <data name="&gt;&gt;cmsMain.Type" xml:space="preserve">
     <value>System.Windows.Forms.ContextMenuStrip, System.Windows.Forms, Version=4.0.0.0, Culture=neutral, PublicKeyToken=b77a5c561934e089</value>
@@ -359,7 +359,6 @@
   <data name="&gt;&gt;menuCopyPACUrl.Name" xml:space="preserve">
     <value>menuCopyPACUrl</value>
   </data>
-<<<<<<< HEAD
   <data name="menuCopyPACUrl.Size" type="System.Drawing.Size, System.Drawing">
     <value>264, 22</value>
   </data>
@@ -383,10 +382,6 @@
   </data>
   <data name="&gt;&gt;menuExit.Name" xml:space="preserve">
     <value>menuExit</value>
-=======
-  <data name="menuNotEnabledHttp.Size" type="System.Drawing.Size, System.Drawing">
-    <value>547, 22</value>
->>>>>>> c1bb3335
   </data>
   <data name="menuExit.Size" type="System.Drawing.Size, System.Drawing">
     <value>264, 22</value>
@@ -415,314 +410,435 @@
   <data name="menuExport2ServerConfig.Size" type="System.Drawing.Size, System.Drawing">
     <value>355, 22</value>
   </data>
-<<<<<<< HEAD
   <data name="menuExport2ServerConfig.Text" xml:space="preserve">
     <value>Export selected server for server configuration</value>
-=======
+  </data>
+  <data name="&gt;&gt;menuExport2ServerConfig.Type" xml:space="preserve">
+    <value>System.Windows.Forms.ToolStripMenuItem, System.Windows.Forms, Version=4.0.0.0, Culture=neutral, PublicKeyToken=b77a5c561934e089</value>
+  </data>
+  <data name="&gt;&gt;menuExport2ShareUrl.Name" xml:space="preserve">
+    <value>menuExport2ShareUrl</value>
+  </data>
+  <data name="menuExport2ShareUrl.Size" type="System.Drawing.Size, System.Drawing">
+    <value>355, 22</value>
+  </data>
+  <data name="menuExport2ShareUrl.Text" xml:space="preserve">
+    <value>Export share URLs to clipboard (Ctrl+C)</value>
+  </data>
+  <data name="&gt;&gt;menuExport2ShareUrl.Type" xml:space="preserve">
+    <value>System.Windows.Forms.ToolStripMenuItem, System.Windows.Forms, Version=4.0.0.0, Culture=neutral, PublicKeyToken=b77a5c561934e089</value>
+  </data>
+  <data name="&gt;&gt;menuExport2SubContent.Name" xml:space="preserve">
+    <value>menuExport2SubContent</value>
+  </data>
+  <data name="menuExport2SubContent.Size" type="System.Drawing.Size, System.Drawing">
+    <value>355, 22</value>
+  </data>
+  <data name="menuExport2SubContent.Text" xml:space="preserve">
+    <value>Export subscription (base64) share to clipboard</value>
+  </data>
+  <data name="&gt;&gt;menuExport2SubContent.Type" xml:space="preserve">
+    <value>System.Windows.Forms.ToolStripMenuItem, System.Windows.Forms, Version=4.0.0.0, Culture=neutral, PublicKeyToken=b77a5c561934e089</value>
+  </data>
+  <data name="&gt;&gt;menuGlobal.Name" xml:space="preserve">
+    <value>menuGlobal</value>
+  </data>
+  <data name="menuGlobal.Size" type="System.Drawing.Size, System.Drawing">
+    <value>411, 22</value>
+  </data>
+  <data name="menuGlobal.Text" xml:space="preserve">
+    <value>Open Http proxy and set the system proxy (global mode)</value>
+  </data>
+  <data name="&gt;&gt;menuGlobal.Type" xml:space="preserve">
+    <value>System.Windows.Forms.ToolStripMenuItem, System.Windows.Forms, Version=4.0.0.0, Culture=neutral, PublicKeyToken=b77a5c561934e089</value>
+  </data>
+  <data name="&gt;&gt;menuGlobalPAC.Name" xml:space="preserve">
+    <value>menuGlobalPAC</value>
+  </data>
+  <data name="menuGlobalPAC.Size" type="System.Drawing.Size, System.Drawing">
+    <value>411, 22</value>
+  </data>
+  <data name="menuGlobalPAC.Text" xml:space="preserve">
+    <value>Open PAC and set the system proxy (PAC mode)</value>
+  </data>
+  <data name="&gt;&gt;menuGlobalPAC.Type" xml:space="preserve">
+    <value>System.Windows.Forms.ToolStripMenuItem, System.Windows.Forms, Version=4.0.0.0, Culture=neutral, PublicKeyToken=b77a5c561934e089</value>
+  </data>
+  <data name="&gt;&gt;menuKeep.Name" xml:space="preserve">
+    <value>menuKeep</value>
+  </data>
+  <data name="menuKeep.Size" type="System.Drawing.Size, System.Drawing">
+    <value>411, 22</value>
+  </data>
+  <data name="menuKeep.Text" xml:space="preserve">
+    <value>Only open Http proxy and clear the proxy settings</value>
+  </data>
+  <data name="&gt;&gt;menuKeep.Type" xml:space="preserve">
+    <value>System.Windows.Forms.ToolStripMenuItem, System.Windows.Forms, Version=4.0.0.0, Culture=neutral, PublicKeyToken=b77a5c561934e089</value>
+  </data>
+  <data name="&gt;&gt;menuKeepNothing.Name" xml:space="preserve">
+    <value>menuKeepNothing</value>
+  </data>
+  <data name="menuKeepNothing.Size" type="System.Drawing.Size, System.Drawing">
+    <value>411, 22</value>
+  </data>
+  <data name="menuKeepNothing.Text" xml:space="preserve">
+    <value>Only open Http proxy and do nothing</value>
+  </data>
+  <data name="&gt;&gt;menuKeepNothing.Type" xml:space="preserve">
+    <value>System.Windows.Forms.ToolStripMenuItem, System.Windows.Forms, Version=4.0.0.0, Culture=neutral, PublicKeyToken=b77a5c561934e089</value>
+  </data>
+  <data name="&gt;&gt;menuKeepPAC.Name" xml:space="preserve">
+    <value>menuKeepPAC</value>
+  </data>
+  <data name="menuKeepPAC.Size" type="System.Drawing.Size, System.Drawing">
+    <value>411, 22</value>
+  </data>
+  <data name="menuKeepPAC.Text" xml:space="preserve">
+    <value>Only open PAC and clear the proxy settings</value>
+  </data>
+  <data name="&gt;&gt;menuKeepPAC.Type" xml:space="preserve">
+    <value>System.Windows.Forms.ToolStripMenuItem, System.Windows.Forms, Version=4.0.0.0, Culture=neutral, PublicKeyToken=b77a5c561934e089</value>
+  </data>
+  <data name="&gt;&gt;menuKeepPACNothing.Name" xml:space="preserve">
+    <value>menuKeepPACNothing</value>
+  </data>
+  <data name="menuKeepPACNothing.Size" type="System.Drawing.Size, System.Drawing">
+    <value>411, 22</value>
+  </data>
+  <data name="menuKeepPACNothing.Text" xml:space="preserve">
+    <value>Only open PAC and do nothing</value>
+  </data>
+  <data name="&gt;&gt;menuKeepPACNothing.Type" xml:space="preserve">
+    <value>System.Windows.Forms.ToolStripMenuItem, System.Windows.Forms, Version=4.0.0.0, Culture=neutral, PublicKeyToken=b77a5c561934e089</value>
+  </data>
+  <data name="&gt;&gt;menuMoveBottom.Name" xml:space="preserve">
+    <value>menuMoveBottom</value>
+  </data>
+  <data name="menuMoveBottom.Size" type="System.Drawing.Size, System.Drawing">
+    <value>355, 22</value>
+  </data>
+  <data name="menuMoveBottom.Text" xml:space="preserve">
+    <value>Move to bottom (B)</value>
+  </data>
+  <data name="&gt;&gt;menuMoveBottom.Type" xml:space="preserve">
+    <value>System.Windows.Forms.ToolStripMenuItem, System.Windows.Forms, Version=4.0.0.0, Culture=neutral, PublicKeyToken=b77a5c561934e089</value>
+  </data>
+  <data name="&gt;&gt;menuMoveDown.Name" xml:space="preserve">
+    <value>menuMoveDown</value>
+  </data>
+  <data name="menuMoveDown.Size" type="System.Drawing.Size, System.Drawing">
+    <value>355, 22</value>
+  </data>
+  <data name="menuMoveDown.Text" xml:space="preserve">
+    <value>Down (D)</value>
+  </data>
+  <data name="&gt;&gt;menuMoveDown.Type" xml:space="preserve">
+    <value>System.Windows.Forms.ToolStripMenuItem, System.Windows.Forms, Version=4.0.0.0, Culture=neutral, PublicKeyToken=b77a5c561934e089</value>
+  </data>
+  <data name="&gt;&gt;menuMoveTop.Name" xml:space="preserve">
+    <value>menuMoveTop</value>
+  </data>
+  <data name="menuMoveTop.Size" type="System.Drawing.Size, System.Drawing">
+    <value>355, 22</value>
+  </data>
+  <data name="menuMoveTop.Text" xml:space="preserve">
+    <value>Move to top (T)</value>
+  </data>
+  <data name="&gt;&gt;menuMoveTop.Type" xml:space="preserve">
+    <value>System.Windows.Forms.ToolStripMenuItem, System.Windows.Forms, Version=4.0.0.0, Culture=neutral, PublicKeyToken=b77a5c561934e089</value>
+  </data>
+  <data name="&gt;&gt;menuMoveUp.Name" xml:space="preserve">
+    <value>menuMoveUp</value>
+  </data>
+  <data name="menuMoveUp.Size" type="System.Drawing.Size, System.Drawing">
+    <value>355, 22</value>
+  </data>
+  <data name="menuMoveUp.Text" xml:space="preserve">
+    <value>Up (U)</value>
+  </data>
+  <data name="&gt;&gt;menuMoveUp.Type" xml:space="preserve">
+    <value>System.Windows.Forms.ToolStripMenuItem, System.Windows.Forms, Version=4.0.0.0, Culture=neutral, PublicKeyToken=b77a5c561934e089</value>
+  </data>
+  <data name="&gt;&gt;menuNotEnabledHttp.Name" xml:space="preserve">
+    <value>menuNotEnabledHttp</value>
+  </data>
+  <data name="menuNotEnabledHttp.Size" type="System.Drawing.Size, System.Drawing">
+    <value>411, 22</value>
+  </data>
+  <data name="menuNotEnabledHttp.Text" xml:space="preserve">
+    <value>Not Enabled Http Proxy</value>
+  </data>
+  <data name="&gt;&gt;menuNotEnabledHttp.Type" xml:space="preserve">
+    <value>System.Windows.Forms.ToolStripMenuItem, System.Windows.Forms, Version=4.0.0.0, Culture=neutral, PublicKeyToken=b77a5c561934e089</value>
+  </data>
+  <data name="&gt;&gt;menuPingServer.Name" xml:space="preserve">
+    <value>menuPingServer</value>
+  </data>
+  <data name="menuPingServer.Size" type="System.Drawing.Size, System.Drawing">
+    <value>355, 22</value>
+  </data>
+  <data name="menuPingServer.Text" xml:space="preserve">
+    <value>Test servers ping (Ctrl+P)</value>
+  </data>
+  <data name="&gt;&gt;menuPingServer.Type" xml:space="preserve">
+    <value>System.Windows.Forms.ToolStripMenuItem, System.Windows.Forms, Version=4.0.0.0, Culture=neutral, PublicKeyToken=b77a5c561934e089</value>
+  </data>
+  <data name="&gt;&gt;menuRealPingServer.Name" xml:space="preserve">
+    <value>menuRealPingServer</value>
+  </data>
+  <data name="menuRealPingServer.Size" type="System.Drawing.Size, System.Drawing">
+    <value>355, 22</value>
+  </data>
+  <data name="menuRealPingServer.Text" xml:space="preserve">
+    <value>Test servers real delay (Ctrl+R)</value>
+  </data>
+  <data name="&gt;&gt;menuRealPingServer.Type" xml:space="preserve">
+    <value>System.Windows.Forms.ToolStripMenuItem, System.Windows.Forms, Version=4.0.0.0, Culture=neutral, PublicKeyToken=b77a5c561934e089</value>
+  </data>
+  <data name="&gt;&gt;menuRemoveDuplicateServer.Name" xml:space="preserve">
+    <value>menuRemoveDuplicateServer</value>
+  </data>
+  <data name="menuRemoveDuplicateServer.Size" type="System.Drawing.Size, System.Drawing">
+    <value>355, 22</value>
+  </data>
+  <data name="menuRemoveDuplicateServer.Text" xml:space="preserve">
+    <value>Remove duplicate servers</value>
+  </data>
+  <data name="&gt;&gt;menuRemoveDuplicateServer.Type" xml:space="preserve">
+    <value>System.Windows.Forms.ToolStripMenuItem, System.Windows.Forms, Version=4.0.0.0, Culture=neutral, PublicKeyToken=b77a5c561934e089</value>
+  </data>
+  <data name="&gt;&gt;menuRemoveServer.Name" xml:space="preserve">
+    <value>menuRemoveServer</value>
+  </data>
+  <data name="menuRemoveServer.Size" type="System.Drawing.Size, System.Drawing">
+    <value>355, 22</value>
+  </data>
+  <data name="menuRemoveServer.Text" xml:space="preserve">
+    <value>Remove selected servers (Delete)</value>
+  </data>
+  <data name="&gt;&gt;menuRemoveServer.Type" xml:space="preserve">
+    <value>System.Windows.Forms.ToolStripMenuItem, System.Windows.Forms, Version=4.0.0.0, Culture=neutral, PublicKeyToken=b77a5c561934e089</value>
+  </data>
+  <data name="&gt;&gt;menuScanScreen.Name" xml:space="preserve">
+    <value>menuScanScreen</value>
+  </data>
+  <data name="menuScanScreen.Size" type="System.Drawing.Size, System.Drawing">
+    <value>355, 22</value>
+  </data>
+  <data name="menuScanScreen.Text" xml:space="preserve">
+    <value>Scan QR code on the screen (Ctrl+S)</value>
+  </data>
+  <data name="&gt;&gt;menuScanScreen.Type" xml:space="preserve">
+    <value>System.Windows.Forms.ToolStripMenuItem, System.Windows.Forms, Version=4.0.0.0, Culture=neutral, PublicKeyToken=b77a5c561934e089</value>
+  </data>
+  <data name="&gt;&gt;menuScanScreen2.Name" xml:space="preserve">
+    <value>menuScanScreen2</value>
+  </data>
+  <data name="menuScanScreen2.Size" type="System.Drawing.Size, System.Drawing">
+    <value>264, 22</value>
+  </data>
+  <data name="menuScanScreen2.Text" xml:space="preserve">
+    <value>Scan QR code on the screen</value>
+  </data>
+  <data name="&gt;&gt;menuScanScreen2.Type" xml:space="preserve">
+    <value>System.Windows.Forms.ToolStripMenuItem, System.Windows.Forms, Version=4.0.0.0, Culture=neutral, PublicKeyToken=b77a5c561934e089</value>
+  </data>
+  <data name="&gt;&gt;menuSelectAll.Name" xml:space="preserve">
+    <value>menuSelectAll</value>
+  </data>
+  <data name="menuSelectAll.Size" type="System.Drawing.Size, System.Drawing">
+    <value>355, 22</value>
+  </data>
+  <data name="menuSelectAll.Text" xml:space="preserve">
+    <value>Select All (Ctrl+A)</value>
+  </data>
+  <data name="&gt;&gt;menuSelectAll.Type" xml:space="preserve">
+    <value>System.Windows.Forms.ToolStripMenuItem, System.Windows.Forms, Version=4.0.0.0, Culture=neutral, PublicKeyToken=b77a5c561934e089</value>
+  </data>
+  <data name="&gt;&gt;menuServers.Name" xml:space="preserve">
+    <value>menuServers</value>
+  </data>
+  <data name="menuServers.Size" type="System.Drawing.Size, System.Drawing">
+    <value>264, 22</value>
+  </data>
+  <data name="menuServers.Text" xml:space="preserve">
+    <value>Server</value>
+  </data>
+  <data name="&gt;&gt;menuServers.Type" xml:space="preserve">
+    <value>System.Windows.Forms.ToolStripMenuItem, System.Windows.Forms, Version=4.0.0.0, Culture=neutral, PublicKeyToken=b77a5c561934e089</value>
+  </data>
+  <data name="&gt;&gt;menuSetDefaultServer.Name" xml:space="preserve">
+    <value>menuSetDefaultServer</value>
+  </data>
+  <data name="menuSetDefaultServer.Size" type="System.Drawing.Size, System.Drawing">
+    <value>355, 22</value>
+  </data>
+  <data name="menuSetDefaultServer.Text" xml:space="preserve">
+    <value>Set as active server (Enter)</value>
+  </data>
+  <data name="&gt;&gt;menuSetDefaultServer.Type" xml:space="preserve">
+    <value>System.Windows.Forms.ToolStripMenuItem, System.Windows.Forms, Version=4.0.0.0, Culture=neutral, PublicKeyToken=b77a5c561934e089</value>
+  </data>
+  <data name="&gt;&gt;menuSpeedServer.Name" xml:space="preserve">
+    <value>menuSpeedServer</value>
+  </data>
+  <data name="menuSpeedServer.Size" type="System.Drawing.Size, System.Drawing">
+    <value>355, 22</value>
+  </data>
+  <data name="menuSpeedServer.Text" xml:space="preserve">
+    <value>Test servers download speed (Ctrl+T)</value>
+  </data>
+  <data name="&gt;&gt;menuSpeedServer.Type" xml:space="preserve">
+    <value>System.Windows.Forms.ToolStripMenuItem, System.Windows.Forms, Version=4.0.0.0, Culture=neutral, PublicKeyToken=b77a5c561934e089</value>
+  </data>
+  <data name="&gt;&gt;menuSysAgentMode.Name" xml:space="preserve">
+    <value>menuSysAgentMode</value>
+  </data>
   <data name="menuSysAgentMode.Size" type="System.Drawing.Size, System.Drawing">
     <value>264, 22</value>
   </data>
   <data name="menuSysAgentMode.Text" xml:space="preserve">
     <value>Http proxy</value>
   </data>
-  <data name="menuServers.Size" type="System.Drawing.Size, System.Drawing">
-    <value>264, 22</value>
->>>>>>> c1bb3335
-  </data>
-  <data name="&gt;&gt;menuExport2ServerConfig.Type" xml:space="preserve">
-    <value>System.Windows.Forms.ToolStripMenuItem, System.Windows.Forms, Version=4.0.0.0, Culture=neutral, PublicKeyToken=b77a5c561934e089</value>
-  </data>
-  <data name="&gt;&gt;menuExport2ShareUrl.Name" xml:space="preserve">
-    <value>menuExport2ShareUrl</value>
-  </data>
-  <data name="menuExport2ShareUrl.Size" type="System.Drawing.Size, System.Drawing">
-    <value>355, 22</value>
-  </data>
-  <data name="menuExport2ShareUrl.Text" xml:space="preserve">
-    <value>Export share URLs to clipboard (Ctrl+C)</value>
-  </data>
-  <data name="&gt;&gt;menuExport2ShareUrl.Type" xml:space="preserve">
-    <value>System.Windows.Forms.ToolStripMenuItem, System.Windows.Forms, Version=4.0.0.0, Culture=neutral, PublicKeyToken=b77a5c561934e089</value>
-  </data>
-  <data name="&gt;&gt;menuExport2SubContent.Name" xml:space="preserve">
-    <value>menuExport2SubContent</value>
-  </data>
-  <data name="menuExport2SubContent.Size" type="System.Drawing.Size, System.Drawing">
-    <value>355, 22</value>
-  </data>
-<<<<<<< HEAD
-  <data name="menuExport2SubContent.Text" xml:space="preserve">
-    <value>Export subscription (base64) share to clipboard</value>
-=======
-  <data name="update_subscription.Size" type="System.Drawing.Size, System.Drawing">
-    <value>264, 22</value>
-  </data>
-  <data name="update_subscription.Text" xml:space="preserve">
-    <value>update subscription</value>
-  </data>
-  <data name="toolStripSeparator2.Size" type="System.Drawing.Size, System.Drawing">
-    <value>261, 6</value>
->>>>>>> c1bb3335
-  </data>
-  <data name="&gt;&gt;menuExport2SubContent.Type" xml:space="preserve">
-    <value>System.Windows.Forms.ToolStripMenuItem, System.Windows.Forms, Version=4.0.0.0, Culture=neutral, PublicKeyToken=b77a5c561934e089</value>
-  </data>
-  <data name="&gt;&gt;menuGlobal.Name" xml:space="preserve">
-    <value>menuGlobal</value>
-  </data>
-<<<<<<< HEAD
-  <data name="menuGlobal.Size" type="System.Drawing.Size, System.Drawing">
-    <value>411, 22</value>
-=======
-  <data name="cmsMain.Size" type="System.Drawing.Size, System.Drawing">
-    <value>265, 186</value>
-  </data>
-  <data name="&gt;&gt;cmsMain.Name" xml:space="preserve">
-    <value>cmsMain</value>
-  </data>
-  <data name="&gt;&gt;cmsMain.Type" xml:space="preserve">
-    <value>System.Windows.Forms.ContextMenuStrip, System.Windows.Forms, Version=4.0.0.0, Culture=neutral, PublicKeyToken=b77a5c561934e089</value>
+  <data name="&gt;&gt;menuSysAgentMode.Type" xml:space="preserve">
+    <value>System.Windows.Forms.ToolStripMenuItem, System.Windows.Forms, Version=4.0.0.0, Culture=neutral, PublicKeyToken=b77a5c561934e089</value>
+  </data>
+  <data name="&gt;&gt;menuTcpingServer.Name" xml:space="preserve">
+    <value>menuTcpingServer</value>
+  </data>
+  <data name="menuTcpingServer.Size" type="System.Drawing.Size, System.Drawing">
+    <value>355, 22</value>
+  </data>
+  <data name="menuTcpingServer.Text" xml:space="preserve">
+    <value>Test servers with tcping (Ctrl+O)</value>
+  </data>
+  <data name="&gt;&gt;menuTcpingServer.Type" xml:space="preserve">
+    <value>System.Windows.Forms.ToolStripMenuItem, System.Windows.Forms, Version=4.0.0.0, Culture=neutral, PublicKeyToken=b77a5c561934e089</value>
+  </data>
+  <data name="&gt;&gt;notifyMain.Name" xml:space="preserve">
+    <value>notifyMain</value>
   </data>
   <data name="notifyMain.Text" xml:space="preserve">
     <value>v2rayN</value>
   </data>
+  <data name="&gt;&gt;notifyMain.Type" xml:space="preserve">
+    <value>System.Windows.Forms.NotifyIcon, System.Windows.Forms, Version=4.0.0.0, Culture=neutral, PublicKeyToken=b77a5c561934e089</value>
+  </data>
   <data name="notifyMain.Visible" type="System.Boolean, mscorlib">
     <value>True</value>
   </data>
-  <metadata name="bgwScan.TrayLocation" type="System.Drawing.Point, System.Drawing, Version=4.0.0.0, Culture=neutral, PublicKeyToken=b03f5f7f11d50a3a">
-    <value>498, 17</value>
-  </metadata>
-  <data name="groupBox1.Dock" type="System.Windows.Forms.DockStyle, System.Windows.Forms">
+  <data name="panel1.Dock" type="System.Windows.Forms.DockStyle, System.Windows.Forms">
+    <value>Top</value>
+  </data>
+  <data name="panel1.Location" type="System.Drawing.Point, System.Drawing">
+    <value>0, 56</value>
+  </data>
+  <data name="&gt;&gt;panel1.Name" xml:space="preserve">
+    <value>panel1</value>
+  </data>
+  <data name="&gt;&gt;panel1.Parent" xml:space="preserve">
+    <value>$this</value>
+  </data>
+  <data name="panel1.Size" type="System.Drawing.Size, System.Drawing">
+    <value>952, 10</value>
+  </data>
+  <data name="panel1.TabIndex" type="System.Int32, mscorlib">
+    <value>5</value>
+  </data>
+  <data name="&gt;&gt;panel1.Type" xml:space="preserve">
+    <value>System.Windows.Forms.Panel, System.Windows.Forms, Version=4.0.0.0, Culture=neutral, PublicKeyToken=b77a5c561934e089</value>
+  </data>
+  <data name="&gt;&gt;panel1.ZOrder" xml:space="preserve">
+    <value>4</value>
+  </data>
+  <data name="qrCodeControl.Dock" type="System.Windows.Forms.DockStyle, System.Windows.Forms">
     <value>Fill</value>
->>>>>>> c1bb3335
-  </data>
-  <data name="menuGlobal.Text" xml:space="preserve">
-    <value>Open Http proxy and set the system proxy (global mode)</value>
-  </data>
-  <data name="&gt;&gt;menuGlobal.Type" xml:space="preserve">
-    <value>System.Windows.Forms.ToolStripMenuItem, System.Windows.Forms, Version=4.0.0.0, Culture=neutral, PublicKeyToken=b77a5c561934e089</value>
-  </data>
-  <data name="&gt;&gt;menuGlobalPAC.Name" xml:space="preserve">
-    <value>menuGlobalPAC</value>
-  </data>
-  <data name="menuGlobalPAC.Size" type="System.Drawing.Size, System.Drawing">
-    <value>411, 22</value>
-  </data>
-  <data name="menuGlobalPAC.Text" xml:space="preserve">
-    <value>Open PAC and set the system proxy (PAC mode)</value>
-  </data>
-  <data name="&gt;&gt;menuGlobalPAC.Type" xml:space="preserve">
-    <value>System.Windows.Forms.ToolStripMenuItem, System.Windows.Forms, Version=4.0.0.0, Culture=neutral, PublicKeyToken=b77a5c561934e089</value>
-  </data>
-  <data name="&gt;&gt;menuKeep.Name" xml:space="preserve">
-    <value>menuKeep</value>
-  </data>
-  <data name="menuKeep.Size" type="System.Drawing.Size, System.Drawing">
-    <value>411, 22</value>
-  </data>
-<<<<<<< HEAD
-  <data name="menuKeep.Text" xml:space="preserve">
-    <value>Only open Http proxy and clear the proxy settings</value>
-  </data>
-  <data name="&gt;&gt;menuKeep.Type" xml:space="preserve">
-    <value>System.Windows.Forms.ToolStripMenuItem, System.Windows.Forms, Version=4.0.0.0, Culture=neutral, PublicKeyToken=b77a5c561934e089</value>
-  </data>
-  <data name="&gt;&gt;menuKeepNothing.Name" xml:space="preserve">
-    <value>menuKeepNothing</value>
-  </data>
-  <data name="menuKeepNothing.Size" type="System.Drawing.Size, System.Drawing">
-    <value>411, 22</value>
-  </data>
-  <data name="menuKeepNothing.Text" xml:space="preserve">
-    <value>Only open Http proxy and do nothing</value>
-  </data>
-  <data name="&gt;&gt;menuKeepNothing.Type" xml:space="preserve">
-    <value>System.Windows.Forms.ToolStripMenuItem, System.Windows.Forms, Version=4.0.0.0, Culture=neutral, PublicKeyToken=b77a5c561934e089</value>
-  </data>
-  <data name="&gt;&gt;menuKeepPAC.Name" xml:space="preserve">
-    <value>menuKeepPAC</value>
-  </data>
-  <data name="menuKeepPAC.Size" type="System.Drawing.Size, System.Drawing">
-    <value>411, 22</value>
-  </data>
-  <data name="menuKeepPAC.Text" xml:space="preserve">
-    <value>Only open PAC and clear the proxy settings</value>
-  </data>
-  <data name="&gt;&gt;menuKeepPAC.Type" xml:space="preserve">
-    <value>System.Windows.Forms.ToolStripMenuItem, System.Windows.Forms, Version=4.0.0.0, Culture=neutral, PublicKeyToken=b77a5c561934e089</value>
-  </data>
-  <data name="&gt;&gt;menuKeepPACNothing.Name" xml:space="preserve">
-    <value>menuKeepPACNothing</value>
-  </data>
-  <data name="menuKeepPACNothing.Size" type="System.Drawing.Size, System.Drawing">
-    <value>411, 22</value>
-  </data>
-  <data name="menuKeepPACNothing.Text" xml:space="preserve">
-    <value>Only open PAC and do nothing</value>
-  </data>
-  <data name="&gt;&gt;menuKeepPACNothing.Type" xml:space="preserve">
-    <value>System.Windows.Forms.ToolStripMenuItem, System.Windows.Forms, Version=4.0.0.0, Culture=neutral, PublicKeyToken=b77a5c561934e089</value>
-  </data>
-  <data name="&gt;&gt;menuMoveBottom.Name" xml:space="preserve">
-    <value>menuMoveBottom</value>
-  </data>
-  <data name="menuMoveBottom.Size" type="System.Drawing.Size, System.Drawing">
-    <value>355, 22</value>
-  </data>
-  <data name="menuMoveBottom.Text" xml:space="preserve">
-    <value>Move to bottom (B)</value>
-  </data>
-  <data name="&gt;&gt;menuMoveBottom.Type" xml:space="preserve">
-    <value>System.Windows.Forms.ToolStripMenuItem, System.Windows.Forms, Version=4.0.0.0, Culture=neutral, PublicKeyToken=b77a5c561934e089</value>
-=======
-  <data name="txtMsgBox.Dock" type="System.Windows.Forms.DockStyle, System.Windows.Forms">
+  </data>
+  <data name="qrCodeControl.Location" type="System.Drawing.Point, System.Drawing">
+    <value>0, 0</value>
+  </data>
+  <data name="&gt;&gt;qrCodeControl.Name" xml:space="preserve">
+    <value>qrCodeControl</value>
+  </data>
+  <data name="&gt;&gt;qrCodeControl.Parent" xml:space="preserve">
+    <value>splitContainer1.Panel2</value>
+  </data>
+  <data name="qrCodeControl.Size" type="System.Drawing.Size, System.Drawing">
+    <value>256, 331</value>
+  </data>
+  <data name="qrCodeControl.TabIndex" type="System.Int32, mscorlib">
+    <value>0</value>
+  </data>
+  <data name="&gt;&gt;qrCodeControl.Type" xml:space="preserve">
+    <value>v2rayN.Forms.QRCodeControl, v2rayN, Version=0.0.0.0, Culture=neutral, PublicKeyToken=null</value>
+  </data>
+  <data name="&gt;&gt;qrCodeControl.ZOrder" xml:space="preserve">
+    <value>0</value>
+  </data>
+  <data name="splitContainer1.Dock" type="System.Windows.Forms.DockStyle, System.Windows.Forms">
     <value>Fill</value>
->>>>>>> c1bb3335
-  </data>
-  <data name="&gt;&gt;menuMoveDown.Name" xml:space="preserve">
-    <value>menuMoveDown</value>
-  </data>
-  <data name="menuMoveDown.Size" type="System.Drawing.Size, System.Drawing">
-    <value>355, 22</value>
-  </data>
-  <data name="menuMoveDown.Text" xml:space="preserve">
-    <value>Down (D)</value>
-  </data>
-  <data name="&gt;&gt;menuMoveDown.Type" xml:space="preserve">
-    <value>System.Windows.Forms.ToolStripMenuItem, System.Windows.Forms, Version=4.0.0.0, Culture=neutral, PublicKeyToken=b77a5c561934e089</value>
-  </data>
-  <data name="&gt;&gt;menuMoveTop.Name" xml:space="preserve">
-    <value>menuMoveTop</value>
-  </data>
-  <data name="menuMoveTop.Size" type="System.Drawing.Size, System.Drawing">
-    <value>355, 22</value>
-  </data>
-  <data name="menuMoveTop.Text" xml:space="preserve">
-    <value>Move to top (T)</value>
-  </data>
-  <data name="&gt;&gt;menuMoveTop.Type" xml:space="preserve">
-    <value>System.Windows.Forms.ToolStripMenuItem, System.Windows.Forms, Version=4.0.0.0, Culture=neutral, PublicKeyToken=b77a5c561934e089</value>
-  </data>
-  <data name="&gt;&gt;menuMoveUp.Name" xml:space="preserve">
-    <value>menuMoveUp</value>
-  </data>
-  <data name="menuMoveUp.Size" type="System.Drawing.Size, System.Drawing">
-    <value>355, 22</value>
-  </data>
-<<<<<<< HEAD
-  <data name="menuMoveUp.Text" xml:space="preserve">
-    <value>Up (U)</value>
-  </data>
-  <data name="&gt;&gt;menuMoveUp.Type" xml:space="preserve">
-    <value>System.Windows.Forms.ToolStripMenuItem, System.Windows.Forms, Version=4.0.0.0, Culture=neutral, PublicKeyToken=b77a5c561934e089</value>
-  </data>
-  <data name="&gt;&gt;menuNotEnabledHttp.Name" xml:space="preserve">
-    <value>menuNotEnabledHttp</value>
-  </data>
-  <data name="menuNotEnabledHttp.Size" type="System.Drawing.Size, System.Drawing">
-    <value>411, 22</value>
-  </data>
-  <data name="menuNotEnabledHttp.Text" xml:space="preserve">
-    <value>Not Enabled Http Proxy</value>
-  </data>
-  <data name="&gt;&gt;menuNotEnabledHttp.Type" xml:space="preserve">
-    <value>System.Windows.Forms.ToolStripMenuItem, System.Windows.Forms, Version=4.0.0.0, Culture=neutral, PublicKeyToken=b77a5c561934e089</value>
-  </data>
-  <data name="&gt;&gt;menuPingServer.Name" xml:space="preserve">
-    <value>menuPingServer</value>
-  </data>
-  <data name="menuPingServer.Size" type="System.Drawing.Size, System.Drawing">
-    <value>355, 22</value>
-  </data>
-  <data name="menuPingServer.Text" xml:space="preserve">
-    <value>Test servers ping (Ctrl+P)</value>
-=======
-  <metadata name="ssMain.TrayLocation" type="System.Drawing.Point, System.Drawing, Version=4.0.0.0, Culture=neutral, PublicKeyToken=b03f5f7f11d50a3a">
-    <value>228, 18</value>
-  </metadata>
-  <data name="toolSslSocksPortLab.Font" type="System.Drawing.Font, System.Drawing">
-    <value>微软雅黑, 8pt</value>
->>>>>>> c1bb3335
-  </data>
-  <data name="&gt;&gt;menuPingServer.Type" xml:space="preserve">
-    <value>System.Windows.Forms.ToolStripMenuItem, System.Windows.Forms, Version=4.0.0.0, Culture=neutral, PublicKeyToken=b77a5c561934e089</value>
-  </data>
-  <data name="&gt;&gt;menuRealPingServer.Name" xml:space="preserve">
-    <value>menuRealPingServer</value>
-  </data>
-  <data name="menuRealPingServer.Size" type="System.Drawing.Size, System.Drawing">
-    <value>355, 22</value>
-  </data>
-  <data name="menuRealPingServer.Text" xml:space="preserve">
-    <value>Test servers real delay (Ctrl+R)</value>
-  </data>
-  <data name="&gt;&gt;menuRealPingServer.Type" xml:space="preserve">
-    <value>System.Windows.Forms.ToolStripMenuItem, System.Windows.Forms, Version=4.0.0.0, Culture=neutral, PublicKeyToken=b77a5c561934e089</value>
-  </data>
-  <data name="&gt;&gt;menuRemoveDuplicateServer.Name" xml:space="preserve">
-    <value>menuRemoveDuplicateServer</value>
-  </data>
-  <data name="menuRemoveDuplicateServer.Size" type="System.Drawing.Size, System.Drawing">
-    <value>355, 22</value>
-  </data>
-  <data name="menuRemoveDuplicateServer.Text" xml:space="preserve">
-    <value>Remove duplicate servers</value>
-  </data>
-  <data name="&gt;&gt;menuRemoveDuplicateServer.Type" xml:space="preserve">
-    <value>System.Windows.Forms.ToolStripMenuItem, System.Windows.Forms, Version=4.0.0.0, Culture=neutral, PublicKeyToken=b77a5c561934e089</value>
-  </data>
-  <data name="&gt;&gt;menuRemoveServer.Name" xml:space="preserve">
-    <value>menuRemoveServer</value>
-  </data>
-  <data name="menuRemoveServer.Size" type="System.Drawing.Size, System.Drawing">
-    <value>355, 22</value>
-  </data>
-  <data name="menuRemoveServer.Text" xml:space="preserve">
-    <value>Remove selected servers (Delete)</value>
-  </data>
-  <data name="&gt;&gt;menuRemoveServer.Type" xml:space="preserve">
-    <value>System.Windows.Forms.ToolStripMenuItem, System.Windows.Forms, Version=4.0.0.0, Culture=neutral, PublicKeyToken=b77a5c561934e089</value>
-  </data>
-  <data name="&gt;&gt;menuScanScreen.Name" xml:space="preserve">
-    <value>menuScanScreen</value>
-  </data>
-  <data name="menuScanScreen.Size" type="System.Drawing.Size, System.Drawing">
-    <value>355, 22</value>
-  </data>
-  <data name="menuScanScreen.Text" xml:space="preserve">
-    <value>Scan QR code on the screen (Ctrl+S)</value>
-  </data>
-  <data name="&gt;&gt;menuScanScreen.Type" xml:space="preserve">
-    <value>System.Windows.Forms.ToolStripMenuItem, System.Windows.Forms, Version=4.0.0.0, Culture=neutral, PublicKeyToken=b77a5c561934e089</value>
-  </data>
-  <data name="&gt;&gt;menuScanScreen2.Name" xml:space="preserve">
-    <value>menuScanScreen2</value>
-  </data>
-  <data name="menuScanScreen2.Size" type="System.Drawing.Size, System.Drawing">
-    <value>264, 22</value>
-  </data>
-  <data name="menuScanScreen2.Text" xml:space="preserve">
-    <value>Scan QR code on the screen</value>
-  </data>
-  <data name="&gt;&gt;menuScanScreen2.Type" xml:space="preserve">
-    <value>System.Windows.Forms.ToolStripMenuItem, System.Windows.Forms, Version=4.0.0.0, Culture=neutral, PublicKeyToken=b77a5c561934e089</value>
-  </data>
-  <data name="&gt;&gt;menuSelectAll.Name" xml:space="preserve">
-    <value>menuSelectAll</value>
-  </data>
-  <data name="menuSelectAll.Size" type="System.Drawing.Size, System.Drawing">
-    <value>355, 22</value>
-  </data>
-  <data name="menuSelectAll.Text" xml:space="preserve">
-    <value>Select All (Ctrl+A)</value>
-  </data>
-<<<<<<< HEAD
-  <data name="&gt;&gt;menuSelectAll.Type" xml:space="preserve">
-    <value>System.Windows.Forms.ToolStripMenuItem, System.Windows.Forms, Version=4.0.0.0, Culture=neutral, PublicKeyToken=b77a5c561934e089</value>
-=======
+  </data>
+  <data name="splitContainer1.Location" type="System.Drawing.Point, System.Drawing">
+    <value>3, 17</value>
+  </data>
+  <data name="&gt;&gt;splitContainer1.Name" xml:space="preserve">
+    <value>splitContainer1</value>
+  </data>
+  <data name="&gt;&gt;splitContainer1.Panel1.Name" xml:space="preserve">
+    <value>splitContainer1.Panel1</value>
+  </data>
+  <data name="&gt;&gt;splitContainer1.Panel1.Parent" xml:space="preserve">
+    <value>splitContainer1</value>
+  </data>
+  <data name="&gt;&gt;splitContainer1.Panel1.Type" xml:space="preserve">
+    <value>System.Windows.Forms.SplitterPanel, System.Windows.Forms, Version=4.0.0.0, Culture=neutral, PublicKeyToken=b77a5c561934e089</value>
+  </data>
+  <data name="&gt;&gt;splitContainer1.Panel1.ZOrder" xml:space="preserve">
+    <value>0</value>
+  </data>
+  <data name="&gt;&gt;splitContainer1.Panel2.Name" xml:space="preserve">
+    <value>splitContainer1.Panel2</value>
+  </data>
+  <data name="&gt;&gt;splitContainer1.Panel2.Parent" xml:space="preserve">
+    <value>splitContainer1</value>
+  </data>
+  <data name="&gt;&gt;splitContainer1.Panel2.Type" xml:space="preserve">
+    <value>System.Windows.Forms.SplitterPanel, System.Windows.Forms, Version=4.0.0.0, Culture=neutral, PublicKeyToken=b77a5c561934e089</value>
+  </data>
+  <data name="&gt;&gt;splitContainer1.Panel2.ZOrder" xml:space="preserve">
+    <value>1</value>
+  </data>
+  <data name="splitContainer1.Panel2MinSize" type="System.Int32, mscorlib">
+    <value>100</value>
+  </data>
+  <data name="&gt;&gt;splitContainer1.Parent" xml:space="preserve">
+    <value>groupBox1</value>
+  </data>
+  <data name="splitContainer1.Size" type="System.Drawing.Size, System.Drawing">
+    <value>946, 331</value>
+  </data>
+  <data name="splitContainer1.SplitterDistance" type="System.Int32, mscorlib">
+    <value>686</value>
+  </data>
+  <data name="splitContainer1.TabIndex" type="System.Int32, mscorlib">
+    <value>2</value>
+  </data>
+  <data name="&gt;&gt;splitContainer1.Type" xml:space="preserve">
+    <value>System.Windows.Forms.SplitContainer, System.Windows.Forms, Version=4.0.0.0, Culture=neutral, PublicKeyToken=b77a5c561934e089</value>
+  </data>
+  <data name="&gt;&gt;splitContainer1.ZOrder" xml:space="preserve">
+    <value>0</value>
+  </data>
   <data name="ssMain.Location" type="System.Drawing.Point, System.Drawing">
     <value>3, 151</value>
   </data>
+  <data name="&gt;&gt;ssMain.Name" xml:space="preserve">
+    <value>ssMain</value>
+  </data>
+  <data name="&gt;&gt;ssMain.Parent" xml:space="preserve">
+    <value>groupBox2</value>
+  </data>
   <data name="ssMain.Size" type="System.Drawing.Size, System.Drawing">
     <value>946, 22</value>
   </data>
@@ -732,291 +848,12 @@
   <data name="ssMain.Text" xml:space="preserve">
     <value>statusStrip1</value>
   </data>
-  <data name="&gt;&gt;ssMain.Name" xml:space="preserve">
-    <value>ssMain</value>
-  </data>
   <data name="&gt;&gt;ssMain.Type" xml:space="preserve">
     <value>System.Windows.Forms.StatusStrip, System.Windows.Forms, Version=4.0.0.0, Culture=neutral, PublicKeyToken=b77a5c561934e089</value>
   </data>
-  <data name="&gt;&gt;ssMain.Parent" xml:space="preserve">
-    <value>groupBox2</value>
-  </data>
   <data name="&gt;&gt;ssMain.ZOrder" xml:space="preserve">
     <value>1</value>
   </data>
-  <data name="groupBox2.Dock" type="System.Windows.Forms.DockStyle, System.Windows.Forms">
-    <value>Bottom</value>
-  </data>
-  <data name="groupBox2.Location" type="System.Drawing.Point, System.Drawing">
-    <value>0, 417</value>
-  </data>
-  <data name="groupBox2.Size" type="System.Drawing.Size, System.Drawing">
-    <value>952, 176</value>
-  </data>
-  <data name="groupBox2.TabIndex" type="System.Int32, mscorlib">
-    <value>4</value>
-  </data>
-  <data name="groupBox2.Text" xml:space="preserve">
-    <value>Information</value>
-  </data>
-  <data name="&gt;&gt;groupBox2.Name" xml:space="preserve">
-    <value>groupBox2</value>
-  </data>
-  <data name="&gt;&gt;groupBox2.Type" xml:space="preserve">
-    <value>System.Windows.Forms.GroupBox, System.Windows.Forms, Version=4.0.0.0, Culture=neutral, PublicKeyToken=b77a5c561934e089</value>
-  </data>
-  <data name="&gt;&gt;groupBox2.Parent" xml:space="preserve">
-    <value>$this</value>
-  </data>
-  <data name="&gt;&gt;groupBox2.ZOrder" xml:space="preserve">
-    <value>3</value>
-  </data>
-  <data name="panel1.Dock" type="System.Windows.Forms.DockStyle, System.Windows.Forms">
-    <value>Top</value>
->>>>>>> c1bb3335
-  </data>
-  <data name="&gt;&gt;menuServers.Name" xml:space="preserve">
-    <value>menuServers</value>
-  </data>
-  <data name="menuServers.Size" type="System.Drawing.Size, System.Drawing">
-    <value>264, 22</value>
-  </data>
-  <data name="menuServers.Text" xml:space="preserve">
-    <value>Server</value>
-  </data>
-  <data name="&gt;&gt;menuServers.Type" xml:space="preserve">
-    <value>System.Windows.Forms.ToolStripMenuItem, System.Windows.Forms, Version=4.0.0.0, Culture=neutral, PublicKeyToken=b77a5c561934e089</value>
-  </data>
-  <data name="&gt;&gt;menuSetDefaultServer.Name" xml:space="preserve">
-    <value>menuSetDefaultServer</value>
-  </data>
-  <data name="menuSetDefaultServer.Size" type="System.Drawing.Size, System.Drawing">
-    <value>355, 22</value>
-  </data>
-  <data name="menuSetDefaultServer.Text" xml:space="preserve">
-    <value>Set as active server (Enter)</value>
-  </data>
-  <data name="&gt;&gt;menuSetDefaultServer.Type" xml:space="preserve">
-    <value>System.Windows.Forms.ToolStripMenuItem, System.Windows.Forms, Version=4.0.0.0, Culture=neutral, PublicKeyToken=b77a5c561934e089</value>
-  </data>
-<<<<<<< HEAD
-  <data name="&gt;&gt;menuSpeedServer.Name" xml:space="preserve">
-    <value>menuSpeedServer</value>
-=======
-  <data name="tsbSubSetting.Size" type="System.Drawing.Size, System.Drawing">
-    <value>197, 22</value>
-  </data>
-  <data name="tsbSubSetting.Text" xml:space="preserve">
-    <value>Subscription settings</value>
-  </data>
-  <data name="tsbSubUpdate.Size" type="System.Drawing.Size, System.Drawing">
-    <value>197, 22</value>
-  </data>
-  <data name="tsbSubUpdate.Text" xml:space="preserve">
-    <value>Update subscription</value>
-  </data>
-  <data name="tsbSub.ImageTransparentColor" type="System.Drawing.Color, System.Drawing">
-    <value>Magenta</value>
->>>>>>> c1bb3335
-  </data>
-  <data name="menuSpeedServer.Size" type="System.Drawing.Size, System.Drawing">
-    <value>355, 22</value>
-  </data>
-  <data name="menuSpeedServer.Text" xml:space="preserve">
-    <value>Test servers download speed (Ctrl+T)</value>
-  </data>
-  <data name="&gt;&gt;menuSpeedServer.Type" xml:space="preserve">
-    <value>System.Windows.Forms.ToolStripMenuItem, System.Windows.Forms, Version=4.0.0.0, Culture=neutral, PublicKeyToken=b77a5c561934e089</value>
-  </data>
-  <data name="&gt;&gt;menuSysAgentMode.Name" xml:space="preserve">
-    <value>menuSysAgentMode</value>
-  </data>
-  <data name="menuSysAgentMode.Size" type="System.Drawing.Size, System.Drawing">
-    <value>264, 22</value>
-  </data>
-  <data name="menuSysAgentMode.Text" xml:space="preserve">
-    <value>Http proxy</value>
-  </data>
-  <data name="&gt;&gt;menuSysAgentMode.Type" xml:space="preserve">
-    <value>System.Windows.Forms.ToolStripMenuItem, System.Windows.Forms, Version=4.0.0.0, Culture=neutral, PublicKeyToken=b77a5c561934e089</value>
-  </data>
-  <data name="&gt;&gt;menuTcpingServer.Name" xml:space="preserve">
-    <value>menuTcpingServer</value>
-  </data>
-  <data name="menuTcpingServer.Size" type="System.Drawing.Size, System.Drawing">
-    <value>355, 22</value>
-  </data>
-  <data name="menuTcpingServer.Text" xml:space="preserve">
-    <value>Test servers with tcping (Ctrl+O)</value>
-  </data>
-  <data name="&gt;&gt;menuTcpingServer.Type" xml:space="preserve">
-    <value>System.Windows.Forms.ToolStripMenuItem, System.Windows.Forms, Version=4.0.0.0, Culture=neutral, PublicKeyToken=b77a5c561934e089</value>
-  </data>
-  <data name="&gt;&gt;notifyMain.Name" xml:space="preserve">
-    <value>notifyMain</value>
-  </data>
-  <data name="notifyMain.Text" xml:space="preserve">
-    <value>v2rayN</value>
-  </data>
-  <data name="&gt;&gt;notifyMain.Type" xml:space="preserve">
-    <value>System.Windows.Forms.NotifyIcon, System.Windows.Forms, Version=4.0.0.0, Culture=neutral, PublicKeyToken=b77a5c561934e089</value>
-  </data>
-  <data name="notifyMain.Visible" type="System.Boolean, mscorlib">
-    <value>True</value>
-  </data>
-  <data name="panel1.Dock" type="System.Windows.Forms.DockStyle, System.Windows.Forms">
-    <value>Top</value>
-  </data>
-  <data name="panel1.Location" type="System.Drawing.Point, System.Drawing">
-    <value>0, 56</value>
-  </data>
-  <data name="&gt;&gt;panel1.Name" xml:space="preserve">
-    <value>panel1</value>
-  </data>
-  <data name="&gt;&gt;panel1.Parent" xml:space="preserve">
-    <value>$this</value>
-  </data>
-  <data name="panel1.Size" type="System.Drawing.Size, System.Drawing">
-    <value>952, 10</value>
-  </data>
-  <data name="panel1.TabIndex" type="System.Int32, mscorlib">
-    <value>5</value>
-  </data>
-  <data name="&gt;&gt;panel1.Type" xml:space="preserve">
-    <value>System.Windows.Forms.Panel, System.Windows.Forms, Version=4.0.0.0, Culture=neutral, PublicKeyToken=b77a5c561934e089</value>
-  </data>
-  <data name="&gt;&gt;panel1.ZOrder" xml:space="preserve">
-    <value>4</value>
-  </data>
-  <data name="qrCodeControl.Dock" type="System.Windows.Forms.DockStyle, System.Windows.Forms">
-    <value>Fill</value>
-  </data>
-  <data name="qrCodeControl.Location" type="System.Drawing.Point, System.Drawing">
-    <value>0, 0</value>
-  </data>
-  <data name="&gt;&gt;qrCodeControl.Name" xml:space="preserve">
-    <value>qrCodeControl</value>
-  </data>
-  <data name="&gt;&gt;qrCodeControl.Parent" xml:space="preserve">
-    <value>splitContainer1.Panel2</value>
-  </data>
-  <data name="qrCodeControl.Size" type="System.Drawing.Size, System.Drawing">
-    <value>256, 331</value>
-  </data>
-  <data name="qrCodeControl.TabIndex" type="System.Int32, mscorlib">
-    <value>0</value>
-  </data>
-  <data name="&gt;&gt;qrCodeControl.Type" xml:space="preserve">
-    <value>v2rayN.Forms.QRCodeControl, v2rayN, Version=0.0.0.0, Culture=neutral, PublicKeyToken=null</value>
-  </data>
-<<<<<<< HEAD
-  <data name="&gt;&gt;qrCodeControl.ZOrder" xml:space="preserve">
-    <value>0</value>
-=======
-  <data name="tsbAbout.Size" type="System.Drawing.Size, System.Drawing">
-    <value>187, 22</value>
-  </data>
-  <data name="tsbAbout.Text" xml:space="preserve">
-    <value>About</value>
-  </data>
-  <data name="toolStripSeparator12.Size" type="System.Drawing.Size, System.Drawing">
-    <value>184, 6</value>
-  </data>
-  <data name="tsbLanguageDef.Size" type="System.Drawing.Size, System.Drawing">
-    <value>187, 22</value>
-  </data>
-  <data name="tsbLanguageDef.Text" xml:space="preserve">
-    <value>Language-[English]</value>
-  </data>
-  <data name="tsbLanguageZhHans.Size" type="System.Drawing.Size, System.Drawing">
-    <value>187, 22</value>
-  </data>
-  <data name="tsbLanguageZhHans.Text" xml:space="preserve">
-    <value>语言-[中文简体]</value>
-  </data>
-  <data name="tsbHelp.ImageTransparentColor" type="System.Drawing.Color, System.Drawing">
-    <value>Magenta</value>
->>>>>>> c1bb3335
-  </data>
-  <data name="splitContainer1.Dock" type="System.Windows.Forms.DockStyle, System.Windows.Forms">
-    <value>Fill</value>
-  </data>
-  <data name="splitContainer1.Location" type="System.Drawing.Point, System.Drawing">
-    <value>3, 17</value>
-  </data>
-  <data name="&gt;&gt;splitContainer1.Name" xml:space="preserve">
-    <value>splitContainer1</value>
-  </data>
-  <data name="&gt;&gt;splitContainer1.Panel1.Name" xml:space="preserve">
-    <value>splitContainer1.Panel1</value>
-  </data>
-  <data name="&gt;&gt;splitContainer1.Panel1.Parent" xml:space="preserve">
-    <value>splitContainer1</value>
-  </data>
-  <data name="&gt;&gt;splitContainer1.Panel1.Type" xml:space="preserve">
-    <value>System.Windows.Forms.SplitterPanel, System.Windows.Forms, Version=4.0.0.0, Culture=neutral, PublicKeyToken=b77a5c561934e089</value>
-  </data>
-  <data name="&gt;&gt;splitContainer1.Panel1.ZOrder" xml:space="preserve">
-    <value>0</value>
-  </data>
-  <data name="&gt;&gt;splitContainer1.Panel2.Name" xml:space="preserve">
-    <value>splitContainer1.Panel2</value>
-  </data>
-  <data name="&gt;&gt;splitContainer1.Panel2.Parent" xml:space="preserve">
-    <value>splitContainer1</value>
-  </data>
-  <data name="&gt;&gt;splitContainer1.Panel2.Type" xml:space="preserve">
-    <value>System.Windows.Forms.SplitterPanel, System.Windows.Forms, Version=4.0.0.0, Culture=neutral, PublicKeyToken=b77a5c561934e089</value>
-  </data>
-  <data name="&gt;&gt;splitContainer1.Panel2.ZOrder" xml:space="preserve">
-    <value>1</value>
-  </data>
-  <data name="splitContainer1.Panel2MinSize" type="System.Int32, mscorlib">
-    <value>100</value>
-  </data>
-  <data name="&gt;&gt;splitContainer1.Parent" xml:space="preserve">
-    <value>groupBox1</value>
-  </data>
-  <data name="splitContainer1.Size" type="System.Drawing.Size, System.Drawing">
-    <value>946, 331</value>
-  </data>
-  <data name="splitContainer1.SplitterDistance" type="System.Int32, mscorlib">
-    <value>686</value>
-  </data>
-  <data name="splitContainer1.TabIndex" type="System.Int32, mscorlib">
-    <value>2</value>
-  </data>
-  <data name="&gt;&gt;splitContainer1.Type" xml:space="preserve">
-    <value>System.Windows.Forms.SplitContainer, System.Windows.Forms, Version=4.0.0.0, Culture=neutral, PublicKeyToken=b77a5c561934e089</value>
-  </data>
-  <data name="&gt;&gt;splitContainer1.ZOrder" xml:space="preserve">
-    <value>0</value>
-  </data>
-  <data name="ssMain.Location" type="System.Drawing.Point, System.Drawing">
-    <value>3, 151</value>
-  </data>
-  <data name="&gt;&gt;ssMain.Name" xml:space="preserve">
-    <value>ssMain</value>
-  </data>
-<<<<<<< HEAD
-  <data name="&gt;&gt;ssMain.Parent" xml:space="preserve">
-    <value>groupBox2</value>
-  </data>
-  <data name="ssMain.Size" type="System.Drawing.Size, System.Drawing">
-    <value>946, 22</value>
-  </data>
-  <data name="ssMain.TabIndex" type="System.Int32, mscorlib">
-    <value>7</value>
-  </data>
-  <data name="ssMain.Text" xml:space="preserve">
-    <value>statusStrip1</value>
-  </data>
-  <data name="&gt;&gt;ssMain.Type" xml:space="preserve">
-    <value>System.Windows.Forms.StatusStrip, System.Windows.Forms, Version=4.0.0.0, Culture=neutral, PublicKeyToken=b77a5c561934e089</value>
-  </data>
-  <data name="&gt;&gt;ssMain.ZOrder" xml:space="preserve">
-    <value>1</value>
-  </data>
   <data name="toolSslBlank1.Font" type="System.Drawing.Font, System.Drawing">
     <value>微软雅黑, 8pt</value>
   </data>
@@ -1034,16 +871,6 @@
   </data>
   <data name="&gt;&gt;toolSslBlank2.Name" xml:space="preserve">
     <value>toolSslBlank2</value>
-=======
-  <metadata name="$this.Localizable" type="System.Boolean, mscorlib, Version=4.0.0.0, Culture=neutral, PublicKeyToken=b77a5c561934e089">
-    <value>True</value>
-  </metadata>
-  <metadata name="$this.TrayHeight" type="System.Int32, mscorlib, Version=4.0.0.0, Culture=neutral, PublicKeyToken=b77a5c561934e089">
-    <value>65</value>
-  </metadata>
-  <data name="$this.AutoScaleDimensions" type="System.Drawing.SizeF, System.Drawing">
-    <value>6, 12</value>
->>>>>>> c1bb3335
   </data>
   <data name="toolSslBlank2.Size" type="System.Drawing.Size, System.Drawing">
     <value>195, 17</value>
@@ -1418,19 +1245,8 @@
   <data name="&gt;&gt;tsbLanguageDef.Type" xml:space="preserve">
     <value>System.Windows.Forms.ToolStripMenuItem, System.Windows.Forms, Version=4.0.0.0, Culture=neutral, PublicKeyToken=b77a5c561934e089</value>
   </data>
-<<<<<<< HEAD
   <data name="&gt;&gt;tsbLanguageZhHans.Name" xml:space="preserve">
     <value>tsbLanguageZhHans</value>
-=======
-  <data name="&gt;&gt;update_subscription.Name" xml:space="preserve">
-    <value>update_subscription</value>
-  </data>
-  <data name="&gt;&gt;update_subscription.Type" xml:space="preserve">
-    <value>System.Windows.Forms.ToolStripMenuItem, System.Windows.Forms, Version=4.0.0.0, Culture=neutral, PublicKeyToken=b77a5c561934e089</value>
-  </data>
-  <data name="&gt;&gt;toolStripSeparator2.Name" xml:space="preserve">
-    <value>toolStripSeparator2</value>
->>>>>>> c1bb3335
   </data>
   <data name="tsbLanguageZhHans.Size" type="System.Drawing.Size, System.Drawing">
     <value>187, 22</value>
@@ -1590,19 +1406,8 @@
   <data name="tsbV2rayWebsite.Size" type="System.Drawing.Size, System.Drawing">
     <value>187, 22</value>
   </data>
-<<<<<<< HEAD
   <data name="tsbV2rayWebsite.Text" xml:space="preserve">
     <value>V2Ray Website</value>
-=======
-  <data name="&gt;&gt;toolStripSeparator13.Name" xml:space="preserve">
-    <value>toolStripSeparator13</value>
-  </data>
-  <data name="&gt;&gt;toolStripSeparator13.Type" xml:space="preserve">
-    <value>System.Windows.Forms.ToolStripSeparator, System.Windows.Forms, Version=4.0.0.0, Culture=neutral, PublicKeyToken=b77a5c561934e089</value>
-  </data>
-  <data name="&gt;&gt;tsbCheckClearPACList.Name" xml:space="preserve">
-    <value>tsbCheckClearPACList</value>
->>>>>>> c1bb3335
   </data>
   <data name="&gt;&gt;tsbV2rayWebsite.Type" xml:space="preserve">
     <value>System.Windows.Forms.ToolStripMenuItem, System.Windows.Forms, Version=4.0.0.0, Culture=neutral, PublicKeyToken=b77a5c561934e089</value>
@@ -1649,7 +1454,6 @@
   <data name="txtMsgBox.ScrollBars" type="System.Windows.Forms.ScrollBars, System.Windows.Forms">
     <value>Vertical</value>
   </data>
-<<<<<<< HEAD
   <data name="txtMsgBox.Size" type="System.Drawing.Size, System.Drawing">
     <value>946, 134</value>
   </data>
@@ -1658,12 +1462,20 @@
   </data>
   <data name="&gt;&gt;txtMsgBox.Type" xml:space="preserve">
     <value>System.Windows.Forms.TextBox, System.Windows.Forms, Version=4.0.0.0, Culture=neutral, PublicKeyToken=b77a5c561934e089</value>
-=======
-  <data name="&gt;&gt;$this.Name" xml:space="preserve">
-    <value>MainForm</value>
->>>>>>> c1bb3335
   </data>
   <data name="&gt;&gt;txtMsgBox.ZOrder" xml:space="preserve">
     <value>0</value>
   </data>
+  <data name="&gt;&gt;update_subscription.Name" xml:space="preserve">
+    <value>update_subscription</value>
+  </data>
+  <data name="update_subscription.Size" type="System.Drawing.Size, System.Drawing">
+    <value>264, 22</value>
+  </data>
+  <data name="update_subscription.Text" xml:space="preserve">
+    <value>update subscription</value>
+  </data>
+  <data name="&gt;&gt;update_subscription.Type" xml:space="preserve">
+    <value>System.Windows.Forms.ToolStripMenuItem, System.Windows.Forms, Version=4.0.0.0, Culture=neutral, PublicKeyToken=b77a5c561934e089</value>
+  </data>
 </root>