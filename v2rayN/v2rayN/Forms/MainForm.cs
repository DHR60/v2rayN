<<<<<<< HEAD
﻿using System;
using System.Collections.Generic;
using System.IO;
using System.Text;
using System.Windows.Forms;
using v2rayN.Handler;
using v2rayN.HttpProxyHandler;
using v2rayN.Mode;
using v2rayN.Base;
using v2rayN.Tool;
using System.Diagnostics;
using System.Drawing;
using System.Net;

namespace v2rayN.Forms
{
    public partial class MainForm : BaseForm
    {
        private V2rayHandler v2rayHandler;
        private List<int> lvSelecteds = new List<int>();
        private StatisticsHandler statistics = null;

        #region Window 事件

        public MainForm()
        {
            InitializeComponent();
            this.ShowInTaskbar = false;
            this.WindowState = FormWindowState.Minimized;
            HideForm();
            this.Text = Utils.GetVersion();
            Global.processJob = new Job();

            Application.ApplicationExit += (sender, args) =>
            {
                v2rayHandler.V2rayStop();

                HttpProxyHandle.CloseHttpAgent(config);
                PACServerHandle.Stop();

                ConfigHandler.SaveConfig(ref config);
                statistics?.SaveToFile();
                statistics?.Close();
            };
        }

        private void MainForm_Load(object sender, EventArgs e)
        {
            ConfigHandler.LoadConfig(ref config);
            v2rayHandler = new V2rayHandler();
            v2rayHandler.ProcessEvent += v2rayHandler_ProcessEvent;

            if (config.enableStatistics)
            {
                statistics = new StatisticsHandler(config, UpdateStatisticsHandler);
            }
        }

        private void MainForm_VisibleChanged(object sender, EventArgs e)
        {
            if (statistics == null || !statistics.Enable) return;
            if ((sender as Form).Visible)
            {
                statistics.UpdateUI = true;
            }
            else
            {
                statistics.UpdateUI = false;
            }
        }

        private void MainForm_Shown(object sender, EventArgs e)
        {
            InitServersView();
            RefreshServers();
            lvServers.AutoResizeColumns();

            LoadV2ray();

            HideForm();

        }

        private void MainForm_FormClosing(object sender, FormClosingEventArgs e)
        {
            if (e.CloseReason == CloseReason.UserClosing)
            {
                e.Cancel = true;
                HideForm();
                return;
            }
        }

        private void MainForm_Resize(object sender, EventArgs e)
        {
            //if (this.WindowState == FormWindowState.Minimized)
            //{
            //    HideForm();
            //}
            //else
            //{
            //    //this.splitContainer1.SplitterDistance = config.uiItem.mainQRCodeWidth;
            //}
        }

        private void splitContainer1_SplitterMoved(object sender, SplitterEventArgs e)
        {
            //config.uiItem.mainQRCodeWidth = splitContainer1.SplitterDistance;
        }

        //private const int WM_QUERYENDSESSION = 0x0011;
        //protected override void WndProc(ref Message m)
        //{
        //    switch (m.Msg)
        //    {
        //        case WM_QUERYENDSESSION:
        //            Utils.SaveLog("Windows shutdown UnsetProxy");

        //            ConfigHandler.ToJsonFile(config);
        //            statistics?.SaveToFile();
        //            ProxySetting.UnsetProxy();
        //            m.Result = (IntPtr)1;
        //            break;
        //        default:
        //            base.WndProc(ref m);
        //            break;
        //    }
        //}
        #endregion

        #region 显示服务器 listview 和 menu

        /// <summary>
        /// 刷新服务器
        /// </summary>
        private void RefreshServers()
        {
            RefreshServersView();
            RefreshServersMenu();
        }

        /// <summary>
        /// 初始化服务器列表
        /// </summary>
        private void InitServersView()
        {
            lvServers.Items.Clear();

            lvServers.GridLines = true;
            lvServers.FullRowSelect = true;
            lvServers.View = View.Details;
            lvServers.Scrollable = true;
            lvServers.MultiSelect = true;
            lvServers.HeaderStyle = ColumnHeaderStyle.Nonclickable;

            lvServers.Columns.Add("", 30, HorizontalAlignment.Center);
            lvServers.Columns.Add(UIRes.I18N("LvServiceType"), 80, HorizontalAlignment.Left);
            lvServers.Columns.Add(UIRes.I18N("LvAlias"), 100, HorizontalAlignment.Left);
            lvServers.Columns.Add(UIRes.I18N("LvAddress"), 120, HorizontalAlignment.Left);
            lvServers.Columns.Add(UIRes.I18N("LvPort"), 50, HorizontalAlignment.Left);
            lvServers.Columns.Add(UIRes.I18N("LvEncryptionMethod"), 90, HorizontalAlignment.Left);
            lvServers.Columns.Add(UIRes.I18N("LvTransportProtocol"), 70, HorizontalAlignment.Left);
            lvServers.Columns.Add(UIRes.I18N("LvSubscription"), 50, HorizontalAlignment.Left);
            lvServers.Columns.Add(UIRes.I18N("LvTestResults"), 70, HorizontalAlignment.Left);

            if (statistics != null && statistics.Enable)
            {
                lvServers.Columns.Add(UIRes.I18N("LvTodayDownloadDataAmount"), 70, HorizontalAlignment.Left);
                lvServers.Columns.Add(UIRes.I18N("LvTodayUploadDataAmount"), 70, HorizontalAlignment.Left);
                lvServers.Columns.Add(UIRes.I18N("LvTotalDownloadDataAmount"), 70, HorizontalAlignment.Left);
                lvServers.Columns.Add(UIRes.I18N("LvTotalUploadDataAmount"), 70, HorizontalAlignment.Left);
            }
        }

        /// <summary>
        /// 刷新服务器列表
        /// </summary>
        private void RefreshServersView()
        {
            lvServers.Items.Clear();

            for (int k = 0; k < config.vmess.Count; k++)
            {
                string def = string.Empty;
                string totalUp = string.Empty,
                        totalDown = string.Empty,
                        todayUp = string.Empty,
                        todayDown = string.Empty;
                if (config.index.Equals(k))
                {
                    def = "√";
                }

                VmessItem item = config.vmess[k];

                ListViewItem lvItem = null;
                if (statistics != null && statistics.Enable)
                {
                    ServerStatItem sItem = statistics.Statistic.Find(item_ => item_.itemId == item.getItemId());
                    if (sItem != null)
                    {
                        totalUp = Utils.HumanFy(sItem.totalUp);
                        totalDown = Utils.HumanFy(sItem.totalDown);
                        todayUp = Utils.HumanFy(sItem.todayUp);
                        todayDown = Utils.HumanFy(sItem.todayDown);
                    }

                    lvItem = new ListViewItem(new string[]
                    {
                    def,
                    ((EConfigType)item.configType).ToString(),
                    item.remarks,
                    item.address,
                    item.port.ToString(),
                    //item.id,
                    //item.alterId.ToString(),
                    item.security,
                    item.network,
                    item.getSubRemarks(config),
                    item.testResult,
                    todayDown,
                    todayUp,
                    totalDown,
                    totalUp
                    });
                }
                else
                {
                    lvItem = new ListViewItem(new string[]
                   {
                    def,
                    ((EConfigType)item.configType).ToString(),
                    item.remarks,
                    item.address,
                    item.port.ToString(),
                    //item.id,
                    //item.alterId.ToString(),
                    item.security,
                    item.network,
                    item.getSubRemarks(config),
                    item.testResult
                   });
                }
                if (k % 2 == 1) // 隔行着色
                {
                    lvItem.BackColor = Color.WhiteSmoke;
                }
                if (config.index.Equals(k))
                {
                    //lvItem.Checked = true;
                    lvItem.ForeColor = Color.Blue;
                    lvItem.Font = new Font(lvItem.Font, FontStyle.Bold);
                }

                if (lvItem != null) lvServers.Items.Add(lvItem);
            }

            //if (lvServers.Items.Count > 0)
            //{
            //    if (lvServers.Items.Count <= testConfigIndex)
            //    {
            //        testConfigIndex = lvServers.Items.Count - 1;
            //    }
            //    lvServers.Items[testConfigIndex].Selected = true;
            //    lvServers.Select();
            //}
        }

        /// <summary>
        /// 刷新托盘服务器菜单
        /// </summary>
        private void RefreshServersMenu()
        {
            menuServers.DropDownItems.Clear();

            List<ToolStripMenuItem> lst = new List<ToolStripMenuItem>();
            for (int k = 0; k < config.vmess.Count; k++)
            {
                VmessItem item = config.vmess[k];
                string name = item.getSummary();

                ToolStripMenuItem ts = new ToolStripMenuItem(name)
                {
                    Tag = k
                };
                if (config.index.Equals(k))
                {
                    ts.Checked = true;
                }
                ts.Click += new EventHandler(ts_Click);
                lst.Add(ts);
            }
            menuServers.DropDownItems.AddRange(lst.ToArray());
        }

        private void ts_Click(object sender, EventArgs e)
        {
            try
            {
                ToolStripItem ts = (ToolStripItem)sender;
                int index = Utils.ToInt(ts.Tag);
                SetDefaultServer(index);
            }
            catch
            {
            }
        }

        private void lvServers_SelectedIndexChanged(object sender, EventArgs e)
        {
            int index = -1;
            try
            {
                if (lvServers.SelectedIndices.Count > 0)
                {
                    index = lvServers.SelectedIndices[0];
                }
            }
            catch
            {
            }
            if (index < 0)
            {
                return;
            }
            //qrCodeControl.showQRCode(index, config);
        }

        private void DisplayToolStatus()
        {
            toolSslSocksPort.Text =
            toolSslHttpPort.Text =
            toolSslPacPort.Text = "OFF";

            toolSslSocksPort.Text = $"{Global.Loopback}:{config.inbound[0].localPort}";

            if (config.listenerType != 0)
            {
                toolSslHttpPort.Text = $"{Global.Loopback}:{Global.httpPort}";
                if (config.listenerType % 2 == 0)
                {
                    if (PACServerHandle.IsRunning)
                    {
                        toolSslPacPort.Text = $"{HttpProxyHandle.GetPacUrl()}";
                    }
                    else
                    {
                        toolSslPacPort.Text = UIRes.I18N("StartPacFailed");
                    }
                }
            }

            notifyMain.Icon = MainFormHandler.Instance.GetNotifyIcon(config, this.Icon);
        }
        private void ssMain_ItemClicked(object sender, ToolStripItemClickedEventArgs e)
        {
            if (!Utils.IsNullOrEmpty(e.ClickedItem.Text))
            {
                Utils.SetClipboardData(e.ClickedItem.Text);
            }
        }

        #endregion

        #region v2ray 操作

        /// <summary>
        /// 载入V2ray
        /// </summary>
        private void LoadV2ray()
        {
            tsbReload.Enabled = false;

            if (Global.reloadV2ray)
            {
                ClearMsg();
            }
            v2rayHandler.LoadV2ray(config);
            Global.reloadV2ray = false;
            ConfigHandler.SaveConfig(ref config, false);
            statistics?.SaveToFile();

            ChangePACButtonStatus(config.listenerType);

            tsbReload.Enabled = true;
        }

        /// <summary>
        /// 关闭V2ray
        /// </summary>
        private void CloseV2ray()
        {
            ConfigHandler.SaveConfig(ref config, false);
            statistics?.SaveToFile();

            ChangePACButtonStatus(0);

            v2rayHandler.V2rayStop();
        }

        #endregion

        #region 功能按钮

        private void lvServers_Click(object sender, EventArgs e)
        {
            int index = -1;
            try
            {
                if (lvServers.SelectedIndices.Count > 0)
                {
                    index = lvServers.SelectedIndices[0];
                }
            }
            catch
            {
            }
            if (index < 0)
            {
                return;
            }
            qrCodeControl.showQRCode(index, config);
        }

        private void lvServers_DoubleClick(object sender, EventArgs e)
        {
            int index = GetLvSelectedIndex();
            if (index < 0)
            {
                return;
            }

            if (config.vmess[index].configType == (int)EConfigType.Vmess)
            {
                AddServerForm fm = new AddServerForm
                {
                    EditIndex = index
                };
                if (fm.ShowDialog() == DialogResult.OK)
                {
                    //刷新
                    RefreshServers();
                    LoadV2ray();
                }
            }
            else if (config.vmess[index].configType == (int)EConfigType.Shadowsocks)
            {
                AddServer3Form fm = new AddServer3Form
                {
                    EditIndex = index
                };
                if (fm.ShowDialog() == DialogResult.OK)
                {
                    RefreshServers();
                    LoadV2ray();
                }
            }
            else if (config.vmess[index].configType == (int)EConfigType.Socks)
            {
                AddServer4Form fm = new AddServer4Form
                {
                    EditIndex = index
                };
                if (fm.ShowDialog() == DialogResult.OK)
                {
                    RefreshServers();
                    LoadV2ray();
                }
            }
            else
            {
                AddServer2Form fm2 = new AddServer2Form
                {
                    EditIndex = index
                };
                if (fm2.ShowDialog() == DialogResult.OK)
                {
                    //刷新
                    RefreshServers();
                    LoadV2ray();
                }
            }
        }

        private void lvServers_KeyDown(object sender, KeyEventArgs e)
        {
            if (e.Control)
            {
                switch (e.KeyCode)
                {
                    case Keys.A:
                        menuSelectAll_Click(null, null);
                        break;
                    case Keys.C:
                        menuExport2ShareUrl_Click(null, null);
                        break;
                    case Keys.V:
                        menuAddServers_Click(null, null);
                        break;
                    case Keys.P:
                        menuPingServer_Click(null, null);
                        break;
                    case Keys.O:
                        menuTcpingServer_Click(null, null);
                        break;
                    case Keys.R:
                        menuRealPingServer_Click(null, null);
                        break;
                    case Keys.S:
                        menuScanScreen_Click(null, null);
                        break;
                    case Keys.T:
                        menuSpeedServer_Click(null, null);
                        break;
                }
            }
            else
            {
                switch (e.KeyCode)
                {
                    case Keys.Enter:
                        menuSetDefaultServer_Click(null, null);
                        break;
                    case Keys.Delete:
                        menuRemoveServer_Click(null, null);
                        break;
                    case Keys.T:
                        menuMoveTop_Click(null, null);
                        break;
                    case Keys.B:
                        menuMoveBottom_Click(null, null);
                        break;
                    case Keys.U:
                        menuMoveUp_Click(null, null);
                        break;
                    case Keys.D:
                        menuMoveDown_Click(null, null);
                        break;
                }
            }
        }

        private void menuAddVmessServer_Click(object sender, EventArgs e)
        {
            AddServerForm fm = new AddServerForm
            {
                EditIndex = -1
            };
            if (fm.ShowDialog() == DialogResult.OK)
            {
                //刷新
                RefreshServers();
                LoadV2ray();
            }
        }

        private void menuRemoveServer_Click(object sender, EventArgs e)
        {

            int index = GetLvSelectedIndex();
            if (index < 0)
            {
                return;
            }
            if (UI.ShowYesNo(UIRes.I18N("RemoveServer")) == DialogResult.No)
            {
                return;
            }
            for (int k = lvSelecteds.Count - 1; k >= 0; k--)
            {
                ConfigHandler.RemoveServer(ref config, lvSelecteds[k]);
            }
            //刷新
            RefreshServers();
            LoadV2ray();

        }

        private void menuRemoveDuplicateServer_Click(object sender, EventArgs e)
        {
            Utils.DedupServerList(config.vmess, out List<VmessItem> servers, config.keepOlderDedupl);
            int oldCount = config.vmess.Count;
            int newCount = servers.Count;
            if (servers != null)
            {
                config.vmess = servers;
            }
            //刷新
            RefreshServers();
            LoadV2ray();
            UI.Show(string.Format(UIRes.I18N("RemoveDuplicateServerResult"), oldCount, newCount));
        }

        private void menuCopyServer_Click(object sender, EventArgs e)
        {
            int index = GetLvSelectedIndex();
            if (index < 0)
            {
                return;
            }
            if (ConfigHandler.CopyServer(ref config, index) == 0)
            {
                //刷新
                RefreshServers();
            }
        }

        private void menuSetDefaultServer_Click(object sender, EventArgs e)
        {
            int index = GetLvSelectedIndex();
            if (index < 0)
            {
                return;
            }
            SetDefaultServer(index);
        }


        private void menuPingServer_Click(object sender, EventArgs e)
        {
            Speedtest("ping");
        }
        private void menuTcpingServer_Click(object sender, EventArgs e)
        {
            Speedtest("tcping");
        }

        private void menuRealPingServer_Click(object sender, EventArgs e)
        {
            //if (!config.sysAgentEnabled)
            //{
            //    UI.Show(UIRes.I18N("NeedHttpGlobalProxy"));
            //    return;
            //}

            //UI.Show(UIRes.I18N("SpeedServerTips"));

            Speedtest("realping");
        }

        private void menuSpeedServer_Click(object sender, EventArgs e)
        {
            //if (!config.sysAgentEnabled)
            //{
            //    UI.Show(UIRes.I18N("NeedHttpGlobalProxy"));
            //    return;
            //}

            //UI.Show(UIRes.I18N("SpeedServerTips"));

            Speedtest("speedtest");
        }
        private void Speedtest(string actionType)
        {
            GetLvSelectedIndex();
            ClearTestResult();
            SpeedtestHandler statistics = new SpeedtestHandler(ref config, ref v2rayHandler, lvSelecteds, actionType, UpdateSpeedtestHandler);
        }

        private void menuExport2ClientConfig_Click(object sender, EventArgs e)
        {
            int index = GetLvSelectedIndex();
            MainFormHandler.Instance.Export2ClientConfig(index, config);
        }

        private void menuExport2ServerConfig_Click(object sender, EventArgs e)
        {
            int index = GetLvSelectedIndex();
            MainFormHandler.Instance.Export2ServerConfig(index, config);
        }

        private void menuExport2ShareUrl_Click(object sender, EventArgs e)
        {
            GetLvSelectedIndex();

            StringBuilder sb = new StringBuilder();
            foreach (int v in lvSelecteds)
            {
                string url = ConfigHandler.GetVmessQRCode(config, v);
                if (Utils.IsNullOrEmpty(url))
                {
                    continue;
                }
                sb.Append(url);
                sb.AppendLine();
            }
            if (sb.Length > 0)
            {
                Utils.SetClipboardData(sb.ToString());
                AppendText(false, UIRes.I18N("BatchExportURLSuccessfully"));
                //UI.Show(UIRes.I18N("BatchExportURLSuccessfully"));
            }
        }

        private void menuExport2SubContent_Click(object sender, EventArgs e)
        {
            GetLvSelectedIndex();

            StringBuilder sb = new StringBuilder();
            foreach (int v in lvSelecteds)
            {
                string url = ConfigHandler.GetVmessQRCode(config, v);
                if (Utils.IsNullOrEmpty(url))
                {
                    continue;
                }
                sb.Append(url);
                sb.AppendLine();
            }
            if (sb.Length > 0)
            {
                Utils.SetClipboardData(Utils.Base64Encode(sb.ToString()));
                UI.Show(UIRes.I18N("BatchExportSubscriptionSuccessfully"));
            }
        }

        private void tsbOptionSetting_Click(object sender, EventArgs e)
        {
            OptionSettingForm fm = new OptionSettingForm();
            if (fm.ShowDialog() == DialogResult.OK)
            {
                //刷新
                RefreshServers();
                LoadV2ray();
                HttpProxyHandle.RestartHttpAgent(config, true);
            }
        }

        private void tsbReload_Click(object sender, EventArgs e)
        {
            Global.reloadV2ray = true;
            LoadV2ray();
        }

        private void tsbClose_Click(object sender, EventArgs e)
        {
            HideForm();
            //this.WindowState = FormWindowState.Minimized;
        }

        /// <summary>
        /// 设置活动服务器
        /// </summary>
        /// <param name="index"></param>
        /// <returns></returns>
        private int SetDefaultServer(int index)
        {
            if (index < 0)
            {
                UI.Show(UIRes.I18N("PleaseSelectServer"));
                return -1;
            }
            if (ConfigHandler.SetDefaultServer(ref config, index) == 0)
            {
                //刷新
                RefreshServers();
                LoadV2ray();
            }
            return 0;
        }

        /// <summary>
        /// 取得ListView选中的行
        /// </summary>
        /// <returns></returns>
        private int GetLvSelectedIndex()
        {
            int index = -1;
            lvSelecteds.Clear();
            try
            {
                if (lvServers.SelectedIndices.Count <= 0)
                {
                    UI.Show(UIRes.I18N("PleaseSelectServer"));
                    return index;
                }

                index = lvServers.SelectedIndices[0];
                foreach (int i in lvServers.SelectedIndices)
                {
                    lvSelecteds.Add(i);
                }
                return index;
            }
            catch
            {
                return index;
            }
        }

        private void menuAddCustomServer_Click(object sender, EventArgs e)
        {
            UI.Show(UIRes.I18N("CustomServerTips"));

            OpenFileDialog fileDialog = new OpenFileDialog
            {
                Multiselect = false,
                Filter = "Config|*.json|All|*.*"
            };
            if (fileDialog.ShowDialog() != DialogResult.OK)
            {
                return;
            }
            string fileName = fileDialog.FileName;
            if (Utils.IsNullOrEmpty(fileName))
            {
                return;
            }

            if (ConfigHandler.AddCustomServer(ref config, fileName) == 0)
            {
                //刷新
                RefreshServers();
                LoadV2ray();
                UI.Show(UIRes.I18N("SuccessfullyImportedCustomServer"));
            }
            else
            {
                UI.ShowWarning(UIRes.I18N("FailedImportedCustomServer"));
            }
        }

        private void menuAddShadowsocksServer_Click(object sender, EventArgs e)
        {
            AddServer3Form fm = new AddServer3Form
            {
                EditIndex = -1
            };
            if (fm.ShowDialog() == DialogResult.OK)
            {
                //刷新
                RefreshServers();
                LoadV2ray();
            }
            ShowForm();
        }

        private void menuAddSocksServer_Click(object sender, EventArgs e)
        {
            AddServer4Form fm = new AddServer4Form
            {
                EditIndex = -1
            };
            if (fm.ShowDialog() == DialogResult.OK)
            {
                //刷新
                RefreshServers();
                LoadV2ray();
            }
            ShowForm();
        }

        private void menuAddServers_Click(object sender, EventArgs e)
        {
            string clipboardData = Utils.GetClipboardData();
            int result = AddBatchServers(clipboardData);
            if (result > 0)
            {
                UI.Show(string.Format(UIRes.I18N("SuccessfullyImportedServerViaClipboard"), result));
            }
        }

        private void menuScanScreen_Click(object sender, EventArgs e)
        {
            HideForm();
            bgwScan.RunWorkerAsync();
        }

        private int AddBatchServers(string clipboardData, string subid = "")
        {
            int counter;
            int _Add()
            {
                return ConfigHandler.AddBatchServers(ref config, clipboardData, subid);
            }
            counter = _Add();
            if (counter < 1)
            {
                clipboardData = Utils.Base64Decode(clipboardData);
                counter = _Add();
            }
            RefreshServers();
            return counter;
        }

        #endregion


        #region 提示信息

        /// <summary>
        /// 消息委托
        /// </summary>
        /// <param name="notify"></param>
        /// <param name="msg"></param>
        void v2rayHandler_ProcessEvent(bool notify, string msg)
        {
            AppendText(notify, msg);
        }

        delegate void AppendTextDelegate(string text);
        void AppendText(bool notify, string msg)
        {
            try
            {
                AppendText(msg);
                if (notify)
                {
                    notifyMsg(msg);
                }
            }
            catch
            {
            }
        }

        void AppendText(string text)
        {
            if (this.txtMsgBox.InvokeRequired)
            {
                Invoke(new AppendTextDelegate(AppendText), new object[] { text });
            }
            else
            {
                //this.txtMsgBox.AppendText(text);
                ShowMsg(text);
            }
        }

        /// <summary>
        /// 提示信息
        /// </summary>
        /// <param name="msg"></param>
        private void ShowMsg(string msg)
        {
            if (txtMsgBox.Lines.Length > 999)
            {
                ClearMsg();
            }
            this.txtMsgBox.AppendText(msg);
            if (!msg.EndsWith(Environment.NewLine))
            {
                this.txtMsgBox.AppendText(Environment.NewLine);
            }
        }

        /// <summary>
        /// 清除信息
        /// </summary>
        private void ClearMsg()
        {
            this.txtMsgBox.Clear();
        }

        /// <summary>
        /// 托盘信息
        /// </summary>
        /// <param name="msg"></param>
        private void notifyMsg(string msg)
        {
            notifyMain.Text = msg;
        }

        #endregion


        #region 托盘事件

        private void notifyMain_MouseClick(object sender, MouseEventArgs e)
        {
            if (e.Button == MouseButtons.Left)
            {
                ShowForm();
            }
        }

        private void menuExit_Click(object sender, EventArgs e)
        {

            this.Visible = false;
            this.Close();

            Application.Exit();
        }


        private void ShowForm()
        {
            this.Show();
            this.WindowState = FormWindowState.Normal;
            this.Activate();
            //this.notifyIcon1.Visible = false;
            this.ShowInTaskbar = true;
            this.txtMsgBox.ScrollToCaret();

            SetVisibleCore(true);
        }

        private void HideForm()
        {
            //this.WindowState = FormWindowState.Minimized;
            this.Hide();
            //this.notifyMain.Icon = this.Icon;
            this.notifyMain.Visible = true;
            this.ShowInTaskbar = false;

            SetVisibleCore(false);
        }

        #endregion

        #region 后台测速

        private void SetTestResult(int k, string txt)
        {
            config.vmess[k].testResult = txt;
            lvServers.Items[k].SubItems[8].Text = txt;
        }
        private void ClearTestResult()
        {
            foreach (int s in lvSelecteds)
            {
                SetTestResult(s, "");
            }
        }
        private void UpdateSpeedtestHandler(int index, string msg)
        {
            lvServers.Invoke((MethodInvoker)delegate
            {
                lvServers.SuspendLayout();

                SetTestResult(index, msg);

                lvServers.ResumeLayout();
            });
        }

        private void UpdateStatisticsHandler(ulong up, ulong down, List<ServerStatItem> statistics)
        {
            try
            {
                up /= (ulong)(config.statisticsFreshRate / 1000f);
                down /= (ulong)(config.statisticsFreshRate / 1000f);
                toolSslServerSpeed.Text = string.Format("{0}/s↑ | {1}/s↓", Utils.HumanFy(up), Utils.HumanFy(down));

                List<string[]> datas = new List<string[]>();
                for (int i = 0; i < config.vmess.Count; i++)
                {
                    int index = statistics.FindIndex(item_ => item_.itemId == config.vmess[i].getItemId());
                    if (index != -1)
                    {
                        lvServers.Invoke((MethodInvoker)delegate
                        {
                            lvServers.SuspendLayout();

                            int indexStart = 9;
                            lvServers.Items[i].SubItems[indexStart++].Text = Utils.HumanFy(statistics[index].todayDown);
                            lvServers.Items[i].SubItems[indexStart++].Text = Utils.HumanFy(statistics[index].todayUp);
                            lvServers.Items[i].SubItems[indexStart++].Text = Utils.HumanFy(statistics[index].totalDown);
                            lvServers.Items[i].SubItems[indexStart++].Text = Utils.HumanFy(statistics[index].totalUp);

                            lvServers.ResumeLayout();
                        });
                    }
                }
            }
            catch (Exception ex)
            {
                Utils.SaveLog(ex.Message, ex);
            }
        }

        #endregion

        #region 移动服务器

        private void menuMoveTop_Click(object sender, EventArgs e)
        {
            MoveServer(EMove.Top);
        }

        private void menuMoveUp_Click(object sender, EventArgs e)
        {
            MoveServer(EMove.Up);
        }

        private void menuMoveDown_Click(object sender, EventArgs e)
        {
            MoveServer(EMove.Down);
        }

        private void menuMoveBottom_Click(object sender, EventArgs e)
        {
            MoveServer(EMove.Bottom);
        }

        private void MoveServer(EMove eMove)
        {
            int index = GetLvSelectedIndex();
            if (index < 0)
            {
                UI.Show(UIRes.I18N("PleaseSelectServer"));
                return;
            }
            if (ConfigHandler.MoveServer(ref config, index, eMove) == 0)
            {
                //TODO: reload is not good.
                RefreshServers();
                LoadV2ray();
            }
        }
        private void menuSelectAll_Click(object sender, EventArgs e)
        {
            foreach (ListViewItem item in lvServers.Items)
            {
                item.Selected = true;
            }
        }

        #endregion

        #region 系统代理相关

        private void menuCopyPACUrl_Click(object sender, EventArgs e)
        {
            Utils.SetClipboardData(HttpProxyHandle.GetPacUrl());
        }

        private void menuNotEnabledHttp_Click(object sender, EventArgs e)
        {
            SetListenerType(0);
        }
        private void menuGlobal_Click(object sender, EventArgs e)
        {
            SetListenerType(1);
        }
        private void menuGlobalPAC_Click(object sender, EventArgs e)
        {
            SetListenerType(2);
        }
        private void menuKeep_Click(object sender, EventArgs e)
        {
            SetListenerType(3);
        }
        private void menuKeepPAC_Click(object sender, EventArgs e)
        {
            SetListenerType(4);
        }
        private void menuKeepNothing_Click(object sender, EventArgs e)
        {
            SetListenerType(5);
        }
        private void menuKeepPACNothing_Click(object sender, EventArgs e)
        {
            SetListenerType(6);
        }
        private void SetListenerType(int type)
        {
            config.listenerType = type;
            ChangePACButtonStatus(type);
        }

        private void ChangePACButtonStatus(int type)
        {
            if (type != 0)
            {
                HttpProxyHandle.RestartHttpAgent(config, false);
            }
            else
            {
                HttpProxyHandle.CloseHttpAgent(config);
            }

            for (int k = 0; k < menuSysAgentMode.DropDownItems.Count; k++)
            {
                ToolStripMenuItem item = ((ToolStripMenuItem)menuSysAgentMode.DropDownItems[k]);
                item.Checked = (type == k);
            }

            ConfigHandler.SaveConfig(ref config, false);
            DisplayToolStatus();
        }

        #endregion


        #region CheckUpdate

        private void askToDownload(DownloadHandle downloadHandle, string url)
        {
            if (UI.ShowYesNo(string.Format(UIRes.I18N("DownloadYesNo"), url)) == DialogResult.Yes)
            {
                if (httpProxyTest() > 0)
                {
                    int httpPort = config.GetLocalPort(Global.InboundHttp);
                    WebProxy webProxy = new WebProxy(Global.Loopback, httpPort);
                    downloadHandle.DownloadFileAsync(url, webProxy, 60);
                }
                else
                {
                    downloadHandle.DownloadFileAsync(url, null, 60);
                }
            }
        }
        private void tsbCheckUpdateN_Click(object sender, EventArgs e)
        {
            //System.Diagnostics.Process.Start(Global.UpdateUrl);
            DownloadHandle downloadHandle = null;
            if (downloadHandle == null)
            {
                downloadHandle = new DownloadHandle();
                downloadHandle.AbsoluteCompleted += (sender2, args) =>
                {
                    if (args.Success)
                    {
                        AppendText(false, UIRes.I18N("MsgParsingV2rayCoreSuccessfully"));

                        string url = args.Msg;
                        this.Invoke((MethodInvoker)(delegate
                        {
                            askToDownload(downloadHandle, url);
                        }));
                    }
                    else
                    {
                        AppendText(false, args.Msg);
                    }
                };
                downloadHandle.UpdateCompleted += (sender2, args) =>
                {
                    if (args.Success)
                    {
                        AppendText(false, UIRes.I18N("MsgDownloadV2rayCoreSuccessfully"));

                        try
                        {
                            string fileName = Utils.GetPath(downloadHandle.DownloadFileName);
                            Process process = Process.Start("v2rayUpgrade.exe", "\"" + fileName + "\"");
                            if (process.Id > 0)
                            {
                                menuExit_Click(null, null);
                            }
                        }
                        catch (Exception ex)
                        {
                            AppendText(false, ex.Message);
                        }
                    }
                    else
                    {
                        AppendText(false, args.Msg);
                    }
                };
                downloadHandle.Error += (sender2, args) =>
                {
                    AppendText(true, args.GetException().Message);
                };
            }

            AppendText(false, string.Format(UIRes.I18N("MsgStartUpdating"), "v2rayN"));
            downloadHandle.CheckUpdateAsync("v2rayN");
        }

        private void tsbCheckUpdateCore_Click(object sender, EventArgs e)
        {
            DownloadHandle downloadHandle = null;
            if (downloadHandle == null)
            {
                downloadHandle = new DownloadHandle();
                downloadHandle.AbsoluteCompleted += (sender2, args) =>
                {
                    if (args.Success)
                    {
                        AppendText(false, UIRes.I18N("MsgParsingV2rayCoreSuccessfully"));

                        string url = args.Msg;
                        this.Invoke((MethodInvoker)(delegate
                        {
                            askToDownload(downloadHandle, url);
                        }));
                    }
                    else
                    {
                        AppendText(false, args.Msg);
                    }
                };
                downloadHandle.UpdateCompleted += (sender2, args) =>
                {
                    if (args.Success)
                    {
                        AppendText(false, UIRes.I18N("MsgDownloadV2rayCoreSuccessfully"));
                        AppendText(false, UIRes.I18N("MsgUnpacking"));

                        try
                        {
                            CloseV2ray();

                            string fileName = downloadHandle.DownloadFileName;
                            fileName = Utils.GetPath(fileName);
                            FileManager.ZipExtractToFile(fileName);

                            AppendText(false, UIRes.I18N("MsgUpdateV2rayCoreSuccessfullyMore"));

                            Global.reloadV2ray = true;
                            LoadV2ray();

                            AppendText(false, UIRes.I18N("MsgUpdateV2rayCoreSuccessfully"));
                        }
                        catch (Exception ex)
                        {
                            AppendText(false, ex.Message);
                        }
                    }
                    else
                    {
                        AppendText(false, args.Msg);
                    }
                };
                downloadHandle.Error += (sender2, args) =>
                {
                    AppendText(true, args.GetException().Message);
                };
            }

            AppendText(false, string.Format(UIRes.I18N("MsgStartUpdating"), "v2rayCore"));
            downloadHandle.CheckUpdateAsync("Core");
        }

        private void tsbCheckUpdatePACList_Click(object sender, EventArgs e)
        {
            DownloadHandle pacListHandle = null;
            if (pacListHandle == null)
            {
                pacListHandle = new DownloadHandle();
                pacListHandle.UpdateCompleted += (sender2, args) =>
                {
                    if (args.Success)
                    {
                        string result = args.Msg;
                        if (Utils.IsNullOrEmpty(result))
                        {
                            return;
                        }
                        pacListHandle.GenPacFile(result);

                        AppendText(false, UIRes.I18N("MsgPACUpdateSuccessfully"));
                    }
                    else
                    {
                        AppendText(false, UIRes.I18N("MsgPACUpdateFailed"));
                    }
                };
                pacListHandle.Error += (sender2, args) =>
                {
                    AppendText(true, args.GetException().Message);
                };
            }
            AppendText(false, UIRes.I18N("MsgStartUpdatingPAC"));
            pacListHandle.WebDownloadString(config.urlGFWList);
        }

        private void tsbCheckClearPACList_Click(object sender, EventArgs e)
        {
            try
            {
                File.WriteAllText(Utils.GetPath(Global.pacFILE), Utils.GetEmbedText(Global.BlankPacFileName), Encoding.UTF8);
                AppendText(false, UIRes.I18N("MsgSimplifyPAC"));
            }
            catch (Exception ex)
            {
                Utils.SaveLog(ex.Message, ex);
            }
        }
        #endregion

        #region Help


        private void tsbAbout_Click(object sender, EventArgs e)
        {
            Process.Start(Global.AboutUrl);
        }

        private void tsbPromotion_Click(object sender, EventArgs e)
        {
            Process.Start($"{Utils.Base64Decode(Global.PromotionUrl)}?t={DateTime.Now.Ticks}");
        }
        #endregion

        #region ScanScreen


        private void bgwScan_DoWork(object sender, System.ComponentModel.DoWorkEventArgs e)
        {
            string ret = Utils.ScanScreen();
            bgwScan.ReportProgress(0, ret);
        }

        private void bgwScan_ProgressChanged(object sender, System.ComponentModel.ProgressChangedEventArgs e)
        {
            ShowForm();

            string result = Convert.ToString(e.UserState);
            if (Utils.IsNullOrEmpty(result))
            {
                UI.ShowWarning(UIRes.I18N("NoValidQRcodeFound"));
            }
            else
            {
                if (AddBatchServers(result) > 0)
                {
                    UI.Show(UIRes.I18N("SuccessfullyImportedServerViaScan"));
                }
            }
        }

        #endregion

        #region 订阅
        private void tsbSubSetting_Click(object sender, EventArgs e)
        {
            SubSettingForm fm = new SubSettingForm();
            if (fm.ShowDialog() == DialogResult.OK)
            {
                RefreshServers();
            }
        }

        private void tsbSubUpdate_Click(object sender, EventArgs e)
        {
            AppendText(false, UIRes.I18N("MsgUpdateSubscriptionStart"));

            if (config.subItem == null || config.subItem.Count <= 0)
            {
                AppendText(false, UIRes.I18N("MsgNoValidSubscription"));
                return;
            }

            for (int k = 1; k <= config.subItem.Count; k++)
            {
                string id = config.subItem[k - 1].id.TrimEx();
                string url = config.subItem[k - 1].url.TrimEx();
                string hashCode = $"{k}->";
                if (config.subItem[k - 1].enabled == false)
                {
                    continue;
                }
                if (Utils.IsNullOrEmpty(id) || Utils.IsNullOrEmpty(url))
                {
                    AppendText(false, $"{hashCode}{UIRes.I18N("MsgNoValidSubscription")}");
                    continue;
                }

                DownloadHandle downloadHandle3 = new DownloadHandle();
                downloadHandle3.UpdateCompleted += (sender2, args) =>
                {
                    if (args.Success)
                    {
                        AppendText(false, $"{hashCode}{UIRes.I18N("MsgGetSubscriptionSuccessfully")}");
                        string result = Utils.Base64Decode(args.Msg);
                        if (Utils.IsNullOrEmpty(result))
                        {
                            AppendText(false, $"{hashCode}{UIRes.I18N("MsgSubscriptionDecodingFailed")}");
                            return;
                        }

                        ConfigHandler.RemoveServerViaSubid(ref config, id);
                        AppendText(false, $"{hashCode}{UIRes.I18N("MsgClearSubscription")}");
                        RefreshServers();
                        if (AddBatchServers(result, id) > 0)
                        {
                        }
                        else
                        {
                            AppendText(false, $"{hashCode}{UIRes.I18N("MsgFailedImportSubscription")}");
                        }
                        AppendText(false, $"{hashCode}{UIRes.I18N("MsgUpdateSubscriptionEnd")}");
                    }
                    else
                    {
                        AppendText(false, args.Msg);
                    }
                };
                downloadHandle3.Error += (sender2, args) =>
                {
                    AppendText(true, args.GetException().Message);
                };

                downloadHandle3.WebDownloadString(url);
                AppendText(false, $"{hashCode}{UIRes.I18N("MsgStartGettingSubscriptions")}");
            }
        }

        #endregion

        #region Language

        private void tsbLanguageDef_Click(object sender, EventArgs e)
        {
            SetCurrentLanguage("en");
        }

        private void tsbLanguageZhHans_Click(object sender, EventArgs e)
        {
            SetCurrentLanguage("zh-Hans");
        }
        private void SetCurrentLanguage(string value)
        {
            Utils.RegWriteValue(Global.MyRegPath, Global.MyRegKeyLanguage, value);
            Application.Restart();
        }


        #endregion

        private void tsbV2rayWebsite_Click(object sender, EventArgs e)
        {
            Process.Start(Global.v2rayWebsiteUrl);
        }

        private void tsbTestMe_Click(object sender, EventArgs e)
        {
            string result = httpProxyTest() + "ms";
            AppendText(false, string.Format(UIRes.I18N("TestMeOutput"), result));
        }
        private int httpProxyTest()
        {
            SpeedtestHandler statistics = new SpeedtestHandler(ref config, ref v2rayHandler, lvSelecteds, "", UpdateSpeedtestHandler);
            return statistics.RunAvailabilityCheck();
        }
    }
}
=======
﻿using System;
using System.Collections.Generic;
using System.Drawing;
using System.IO;
using System.IO.Compression;
using System.Text;
using System.Windows.Forms;
using v2rayN.Handler;
using v2rayN.HttpProxyHandler;
using v2rayN.Mode;
using v2rayN.Base;
using v2rayN.Tool;
using System.Diagnostics;
using v2rayN.Properties;
using Newtonsoft.Json;

namespace v2rayN.Forms
{
    public partial class MainForm : BaseForm
    {
        private V2rayHandler v2rayHandler;
        private List<int> lvSelecteds = new List<int>();
        private StatisticsHandler statistics = null;

        #region Window 事件

        public MainForm()
        {
            InitializeComponent();
            this.ShowInTaskbar = false;
            this.WindowState = FormWindowState.Minimized;
            HideForm();
            this.Text = Utils.GetVersion();
            Global.processJob = new Job();

            Application.ApplicationExit += (sender, args) =>
            {
                v2rayHandler.V2rayStop();

                HttpProxyHandle.CloseHttpAgent(config);
                PACServerHandle.Stop();

                ConfigHandler.SaveConfig(ref config);
                statistics?.SaveToFile();
                statistics?.Close();
            };
        }

        private void MainForm_Load(object sender, EventArgs e)
        {
            ConfigHandler.LoadConfig(ref config);
            v2rayHandler = new V2rayHandler();
            v2rayHandler.ProcessEvent += v2rayHandler_ProcessEvent;

            if (config.enableStatistics)
            {
                statistics = new StatisticsHandler(config, UpdateStatisticsHandler);
            }
        }

        private void MainForm_VisibleChanged(object sender, EventArgs e)
        {
            if (statistics == null || !statistics.Enable) return;
            if ((sender as Form).Visible)
            {
                statistics.UpdateUI = true;
            }
            else
            {
                statistics.UpdateUI = false;
            }
        }

        private void MainForm_Shown(object sender, EventArgs e)
        {
            InitServersView();
            RefreshServers();
            lvServers.AutoResizeColumns();

            LoadV2ray();

            HideForm();

        }

        private void MainForm_FormClosing(object sender, FormClosingEventArgs e)
        {
            if (e.CloseReason == CloseReason.UserClosing)
            {
                e.Cancel = true;
                HideForm();
                return;
            }
        }

        private void MainForm_Resize(object sender, EventArgs e)
        {
            //if (this.WindowState == FormWindowState.Minimized)
            //{
            //    HideForm();
            //}
            //else
            //{
            //    //this.splitContainer1.SplitterDistance = config.uiItem.mainQRCodeWidth;
            //}
        }

        private void splitContainer1_SplitterMoved(object sender, SplitterEventArgs e)
        {
            //config.uiItem.mainQRCodeWidth = splitContainer1.SplitterDistance;
        }

        //private const int WM_QUERYENDSESSION = 0x0011;
        //protected override void WndProc(ref Message m)
        //{
        //    switch (m.Msg)
        //    {
        //        case WM_QUERYENDSESSION:
        //            Utils.SaveLog("Windows shutdown UnsetProxy");

        //            ConfigHandler.ToJsonFile(config);
        //            statistics?.SaveToFile();
        //            ProxySetting.UnsetProxy();
        //            m.Result = (IntPtr)1;
        //            break;
        //        default:
        //            base.WndProc(ref m);
        //            break;
        //    }
        //}
        #endregion

        #region 显示服务器 listview 和 menu

        /// <summary>
        /// 刷新服务器
        /// </summary>
        private void RefreshServers()
        {
            RefreshServersView();
            RefreshServersMenu();
        }

        /// <summary>
        /// 初始化服务器列表
        /// </summary>
        private void InitServersView()
        {
            lvServers.Items.Clear();

            lvServers.GridLines = true;
            lvServers.FullRowSelect = true;
            lvServers.View = View.Details;
            lvServers.Scrollable = true;
            lvServers.MultiSelect = true;
            lvServers.HeaderStyle = ColumnHeaderStyle.Nonclickable;

            lvServers.Columns.Add("", 30, HorizontalAlignment.Center);
            lvServers.Columns.Add(UIRes.I18N("LvServiceType"), 80, HorizontalAlignment.Left);
            lvServers.Columns.Add(UIRes.I18N("LvAlias"), 100, HorizontalAlignment.Left);
            lvServers.Columns.Add(UIRes.I18N("LvAddress"), 120, HorizontalAlignment.Left);
            lvServers.Columns.Add(UIRes.I18N("LvPort"), 50, HorizontalAlignment.Left);
            lvServers.Columns.Add(UIRes.I18N("LvEncryptionMethod"), 90, HorizontalAlignment.Left);
            lvServers.Columns.Add(UIRes.I18N("LvTransportProtocol"), 70, HorizontalAlignment.Left);
            lvServers.Columns.Add(UIRes.I18N("LvSubscription"), 50, HorizontalAlignment.Left);
            lvServers.Columns.Add(UIRes.I18N("LvTestResults"), 70, HorizontalAlignment.Left);

            if (statistics != null && statistics.Enable)
            {
                lvServers.Columns.Add(UIRes.I18N("LvTotalUploadDataAmount"), 70, HorizontalAlignment.Left);
                lvServers.Columns.Add(UIRes.I18N("LvTotalDownloadDataAmount"), 70, HorizontalAlignment.Left);
                lvServers.Columns.Add(UIRes.I18N("LvTodayUploadDataAmount"), 70, HorizontalAlignment.Left);
                lvServers.Columns.Add(UIRes.I18N("LvTodayDownloadDataAmount"), 70, HorizontalAlignment.Left);
            }
        }

        /// <summary>
        /// 刷新服务器列表
        /// </summary>
        private void RefreshServersView()
        {
            lvServers.Items.Clear();

            for (int k = 0; k < config.vmess.Count; k++)
            {
                string def = string.Empty;
                string totalUp = string.Empty,
                        totalDown = string.Empty,
                        todayUp = string.Empty,
                        todayDown = string.Empty;
                if (config.index.Equals(k))
                {
                    def = "√";
                }

                VmessItem item = config.vmess[k];

                ListViewItem lvItem = null;
                if (statistics != null && statistics.Enable)
                {
                    var index = statistics.Statistic.FindIndex(item_ => item_.itemId == item.getItemId());
                    if (index != -1)
                    {
                        totalUp = Utils.HumanFy(statistics.Statistic[index].totalUp);
                        totalDown = Utils.HumanFy(statistics.Statistic[index].totalDown);
                        todayUp = Utils.HumanFy(statistics.Statistic[index].todayUp);
                        todayDown = Utils.HumanFy(statistics.Statistic[index].todayDown);
                    }

                    lvItem = new ListViewItem(new string[]
                    {
                    def,
                    ((EConfigType)item.configType).ToString(),
                    item.remarks,
                    item.address,
                    item.port.ToString(),
                    //item.id,
                    //item.alterId.ToString(),
                    item.security,
                    item.network,
                    item.getSubRemarks(config),
                    item.testResult,
                    totalUp,
                    totalDown,
                    todayUp,
                    todayDown
                    });
                }
                else
                {
                    lvItem = new ListViewItem(new string[]
                   {
                    def,
                    ((EConfigType)item.configType).ToString(),
                    item.remarks,
                    item.address,
                    item.port.ToString(),
                    //item.id,
                    //item.alterId.ToString(),
                    item.security,
                    item.network,
                    item.getSubRemarks(config),
                    item.testResult
                    //totalUp,
                    //totalDown,
                    //todayUp,
                    //todayDown,
                   });
                }

                if (lvItem != null) lvServers.Items.Add(lvItem);
            }

            //if (lvServers.Items.Count > 0)
            //{
            //    if (lvServers.Items.Count <= testConfigIndex)
            //    {
            //        testConfigIndex = lvServers.Items.Count - 1;
            //    }
            //    lvServers.Items[testConfigIndex].Selected = true;
            //    lvServers.Select();
            //}
        }

        /// <summary>
        /// 刷新托盘服务器菜单
        /// </summary>
        private void RefreshServersMenu()
        {
            menuServers.DropDownItems.Clear();

            List<ToolStripMenuItem> lst = new List<ToolStripMenuItem>();
            for (int k = 0; k < config.vmess.Count; k++)
            {
                VmessItem item = config.vmess[k];
                string name = item.getSummary();

                ToolStripMenuItem ts = new ToolStripMenuItem(name);
                ts.Tag = k;
                if (config.index.Equals(k))
                {
                    ts.Checked = true;
                }
                ts.Click += new EventHandler(ts_Click);
                lst.Add(ts);
            }
            menuServers.DropDownItems.AddRange(lst.ToArray());
        }

        private void ts_Click(object sender, EventArgs e)
        {
            try
            {
                ToolStripItem ts = (ToolStripItem)sender;
                int index = Utils.ToInt(ts.Tag);
                SetDefaultServer(index);
            }
            catch
            {
            }
        }

        private void lvServers_SelectedIndexChanged(object sender, EventArgs e)
        {
            int index = -1;
            try
            {
                if (lvServers.SelectedIndices.Count > 0)
                {
                    index = lvServers.SelectedIndices[0];
                }
            }
            catch
            {
            }
            if (index < 0)
            {
                return;
            }
            //qrCodeControl.showQRCode(index, config);
        }

        private void DisplayToolStatus()
        {
            toolSslSocksPort.Text =
            toolSslHttpPort.Text =
            toolSslPacPort.Text = "NONE";

            toolSslSocksPort.Text = $"{Global.Loopback}:{config.inbound[0].localPort}";

            if (config.listenerType != 0)
            {
                toolSslHttpPort.Text = $"{Global.Loopback}:{Global.httpPort}";
                if (config.listenerType == 2 || config.listenerType == 4)
                {
                    if (PACServerHandle.IsRunning)
                    {
                        toolSslPacPort.Text = $"{HttpProxyHandle.GetPacUrl()}";
                    }
                    else
                    {
                        toolSslPacPort.Text = UIRes.I18N("StartPacFailed");
                    }
                }
            }

            notifyMain.Icon = MainFormHandler.Instance.GetNotifyIcon(config, this.Icon);
        }
        private void ssMain_ItemClicked(object sender, ToolStripItemClickedEventArgs e)
        {
            if (!Utils.IsNullOrEmpty(e.ClickedItem.Text))
            {
                Utils.SetClipboardData(e.ClickedItem.Text);
            }
        }

        #endregion

        #region v2ray 操作

        /// <summary>
        /// 载入V2ray
        /// </summary>
        private void LoadV2ray()
        {
            tsbReload.Enabled = false;

            if (Global.reloadV2ray)
            {
                ClearMsg();
            }
            v2rayHandler.LoadV2ray(config);
            Global.reloadV2ray = false;
            ConfigHandler.SaveConfig(ref config, false);
            statistics?.SaveToFile();

            ChangePACButtonStatus(config.listenerType);

            tsbReload.Enabled = true;
        }

        /// <summary>
        /// 关闭V2ray
        /// </summary>
        private void CloseV2ray()
        {
            ConfigHandler.SaveConfig(ref config, false);
            statistics?.SaveToFile();

            ChangePACButtonStatus(0);

            v2rayHandler.V2rayStop();
        }

        #endregion

        #region 功能按钮

        private void lvServers_Click(object sender, EventArgs e)
        {
            int index = -1;
            try
            {
                if (lvServers.SelectedIndices.Count > 0)
                {
                    index = lvServers.SelectedIndices[0];
                }
            }
            catch
            {
            }
            if (index < 0)
            {
                return;
            }
            qrCodeControl.showQRCode(index, config);
        }

        private void lvServers_DoubleClick(object sender, EventArgs e)
        {
            int index = GetLvSelectedIndex();
            if (index < 0)
            {
                return;
            }

            if (config.vmess[index].configType == (int)EConfigType.Vmess)
            {
                var fm = new AddServerForm();
                fm.EditIndex = index;
                if (fm.ShowDialog() == DialogResult.OK)
                {
                    //刷新
                    RefreshServers();
                    LoadV2ray();
                }
            }
            else if (config.vmess[index].configType == (int)EConfigType.Shadowsocks)
            {
                var fm = new AddServer3Form();
                fm.EditIndex = index;
                if (fm.ShowDialog() == DialogResult.OK)
                {
                    RefreshServers();
                    LoadV2ray();
                }
            }
            else if (config.vmess[index].configType == (int)EConfigType.Socks)
            {
                var fm = new AddServer4Form();
                fm.EditIndex = index;
                if (fm.ShowDialog() == DialogResult.OK)
                {
                    RefreshServers();
                    LoadV2ray();
                }
            }
            else
            {
                var fm2 = new AddServer2Form();
                fm2.EditIndex = index;
                if (fm2.ShowDialog() == DialogResult.OK)
                {
                    //刷新
                    RefreshServers();
                    LoadV2ray();
                }
            }
        }

        private void lvServers_KeyDown(object sender, KeyEventArgs e)
        {
            if (e.Control)
            {
                switch (e.KeyCode)
                {
                    case Keys.A:
                        menuSelectAll_Click(null, null);
                        break;
                    case Keys.P:
                        menuPingServer_Click(null, null);
                        break;
                    case Keys.O:
                        menuTcpingServer_Click(null, null);
                        break;
                    case Keys.R:
                        menuRealPingServer_Click(null, null);
                        break;
                    case Keys.T:
                        menuSpeedServer_Click(null, null);
                        break;
                }
            }
            switch (e.KeyCode)
            {
                case Keys.Enter:
                    menuSetDefaultServer_Click(null, null);
                    break;
                case Keys.Delete:
                    menuRemoveServer_Click(null, null);
                    break;
                case Keys.U:
                    menuMoveUp_Click(null, null);
                    break;
                case Keys.D:
                    menuMoveDown_Click(null, null);
                    break;
            }
        }

        private void menuAddVmessServer_Click(object sender, EventArgs e)
        {
            AddServerForm fm = new AddServerForm();
            fm.EditIndex = -1;
            if (fm.ShowDialog() == DialogResult.OK)
            {
                //刷新
                RefreshServers();
                LoadV2ray();
            }
        }

        private void menuRemoveServer_Click(object sender, EventArgs e)
        {

            int index = GetLvSelectedIndex();
            if (index < 0)
            {
                return;
            }
            if (UI.ShowYesNo(UIRes.I18N("RemoveServer")) == DialogResult.No)
            {
                return;
            }
            for (int k = lvSelecteds.Count - 1; k >= 0; k--)
            {
                ConfigHandler.RemoveServer(ref config, lvSelecteds[k]);
            }
            //刷新
            RefreshServers();
            LoadV2ray();

        }

        private void menuRemoveDuplicateServer_Click(object sender, EventArgs e)
        {
            List<Mode.VmessItem> servers = null;
            Utils.DedupServerList(config.vmess, out servers);
            if (servers != null)
            {
                config.vmess = servers;
            }
            //刷新
            RefreshServers();
            LoadV2ray();
        }

        private void menuCopyServer_Click(object sender, EventArgs e)
        {
            int index = GetLvSelectedIndex();
            if (index < 0)
            {
                return;
            }
            if (ConfigHandler.CopyServer(ref config, index) == 0)
            {
                //刷新
                RefreshServers();
            }
        }

        private void menuSetDefaultServer_Click(object sender, EventArgs e)
        {
            int index = GetLvSelectedIndex();
            if (index < 0)
            {
                return;
            }
            SetDefaultServer(index);
        }


        private void menuPingServer_Click(object sender, EventArgs e)
        {
            Speedtest("ping");
        }
        private void menuTcpingServer_Click(object sender, EventArgs e)
        {
            Speedtest("tcping");
        }

        private void menuRealPingServer_Click(object sender, EventArgs e)
        {
            //if (!config.sysAgentEnabled)
            //{
            //    UI.Show(UIRes.I18N("NeedHttpGlobalProxy"));
            //    return;
            //}

            //UI.Show(UIRes.I18N("SpeedServerTips"));

            Speedtest("realping");
        }

        private void menuSpeedServer_Click(object sender, EventArgs e)
        {
            //if (!config.sysAgentEnabled)
            //{
            //    UI.Show(UIRes.I18N("NeedHttpGlobalProxy"));
            //    return;
            //}

            //UI.Show(UIRes.I18N("SpeedServerTips"));

            Speedtest("speedtest");
        }
        private void Speedtest(string actionType)
        {
            GetLvSelectedIndex();
            ClearTestResult();
            var statistics = new SpeedtestHandler(ref config, ref v2rayHandler, lvSelecteds, actionType, UpdateSpeedtestHandler);
        }

        private void menuExport2ClientConfig_Click(object sender, EventArgs e)
        {
            int index = GetLvSelectedIndex();
            MainFormHandler.Instance.Export2ClientConfig(index, config);
        }

        private void menuExport2ServerConfig_Click(object sender, EventArgs e)
        {
            int index = GetLvSelectedIndex();
            MainFormHandler.Instance.Export2ServerConfig(index, config);
        }

        private void menuExport2ShareUrl_Click(object sender, EventArgs e)
        {
            GetLvSelectedIndex();

            StringBuilder sb = new StringBuilder();
            for (int k = 0; k < lvSelecteds.Count; k++)
            {
                string url = ConfigHandler.GetVmessQRCode(config, lvSelecteds[k]);
                if (Utils.IsNullOrEmpty(url))
                {
                    continue;
                }
                sb.Append(url);
                sb.AppendLine();
            }
            if (sb.Length > 0)
            {
                Utils.SetClipboardData(sb.ToString());
                UI.Show(UIRes.I18N("BatchExportURLSuccessfully"));
            }
        }

        private void menuExport2SubContent_Click(object sender, EventArgs e)
        {
            GetLvSelectedIndex();

            StringBuilder sb = new StringBuilder();
            for (int k = 0; k < lvSelecteds.Count; k++)
            {
                string url = ConfigHandler.GetVmessQRCode(config, lvSelecteds[k]);
                if (Utils.IsNullOrEmpty(url))
                {
                    continue;
                }
                sb.Append(url);
                sb.AppendLine();
            }
            if (sb.Length > 0)
            {
                Utils.SetClipboardData(Utils.Base64Encode(sb.ToString()));
                UI.Show(UIRes.I18N("BatchExportSubscriptionSuccessfully"));
            }
        }

        private void tsbOptionSetting_Click(object sender, EventArgs e)
        {
            OptionSettingForm fm = new OptionSettingForm();
            if (fm.ShowDialog() == DialogResult.OK)
            {
                //刷新
                RefreshServers();
                LoadV2ray();
            }
        }

        private void tsbReload_Click(object sender, EventArgs e)
        {
            Global.reloadV2ray = true;
            LoadV2ray();
        }

        private void tsbClose_Click(object sender, EventArgs e)
        {
            HideForm();
            //this.WindowState = FormWindowState.Minimized;
        }

        /// <summary>
        /// 设置活动服务器
        /// </summary>
        /// <param name="index"></param>
        /// <returns></returns>
        private int SetDefaultServer(int index)
        {
            if (index < 0)
            {
                UI.Show(UIRes.I18N("PleaseSelectServer"));
                return -1;
            }
            if (ConfigHandler.SetDefaultServer(ref config, index) == 0)
            {
                //刷新
                RefreshServers();
                LoadV2ray();
            }
            return 0;
        }

        /// <summary>
        /// 取得ListView选中的行
        /// </summary>
        /// <returns></returns>
        private int GetLvSelectedIndex()
        {
            int index = -1;
            lvSelecteds.Clear();
            try
            {
                if (lvServers.SelectedIndices.Count <= 0)
                {
                    UI.Show(UIRes.I18N("PleaseSelectServer"));
                    return index;
                }

                index = lvServers.SelectedIndices[0];
                foreach (int i in lvServers.SelectedIndices)
                {
                    lvSelecteds.Add(i);
                }
                return index;
            }
            catch
            {
                return index;
            }
        }

        private void menuAddCustomServer_Click(object sender, EventArgs e)
        {
            UI.Show(UIRes.I18N("CustomServerTips"));

            OpenFileDialog fileDialog = new OpenFileDialog();
            fileDialog.Multiselect = false;
            fileDialog.Filter = "Config|*.json|All|*.*";
            if (fileDialog.ShowDialog() != DialogResult.OK)
            {
                return;
            }
            string fileName = fileDialog.FileName;
            if (Utils.IsNullOrEmpty(fileName))
            {
                return;
            }

            if (ConfigHandler.AddCustomServer(ref config, fileName) == 0)
            {
                //刷新
                RefreshServers();
                LoadV2ray();
                UI.Show(UIRes.I18N("SuccessfullyImportedCustomServer"));
            }
            else
            {
                UI.Show(UIRes.I18N("FailedImportedCustomServer"));
            }
        }

        private void menuAddShadowsocksServer_Click(object sender, EventArgs e)
        {
            var fm = new AddServer3Form();
            fm.EditIndex = -1;
            if (fm.ShowDialog() == DialogResult.OK)
            {
                //刷新
                RefreshServers();
                LoadV2ray();
            }
            ShowForm();
        }

        private void menuAddSocksServer_Click(object sender, EventArgs e)
        {
            var fm = new AddServer4Form();
            fm.EditIndex = -1;
            if (fm.ShowDialog() == DialogResult.OK)
            {
                //刷新
                RefreshServers();
                LoadV2ray();
            }
            ShowForm();
        }

        private void menuAddServers_Click(object sender, EventArgs e)
        {
            string clipboardData = Utils.GetClipboardData();
            if (AddBatchServers(clipboardData) == 0)
            {
                UI.Show(UIRes.I18N("SuccessfullyImportedServerViaClipboard"));
            }
        }

        private void menuScanScreen_Click(object sender, EventArgs e)
        {
            HideForm();
            bgwScan.RunWorkerAsync();
        }

        private int AddBatchServers(string clipboardData, string subid = "")
        {
            if (ConfigHandler.AddBatchServers(ref config, clipboardData, subid) != 0)
            {
                clipboardData = Utils.Base64Decode(clipboardData);
                if (ConfigHandler.AddBatchServers(ref config, clipboardData, subid) != 0)
                {
                    return -1;
                }
            }
            RefreshServers();
            return 0;
        }

        private void update_subscription_Click(object sender, EventArgs e)
        {
            UpdateSubscriptionProcess();
        }

        #endregion


        #region 提示信息

        /// <summary>
        /// 消息委托
        /// </summary>
        /// <param name="notify"></param>
        /// <param name="msg"></param>
        void v2rayHandler_ProcessEvent(bool notify, string msg)
        {
            AppendText(notify, msg);
        }

        delegate void AppendTextDelegate(string text);
        void AppendText(bool notify, string msg)
        {
            try
            {
                AppendText(msg);
                if (notify)
                {
                    notifyMsg(msg);
                }
            }
            catch
            {
            }
        }

        void AppendText(string text)
        {
            if (this.txtMsgBox.InvokeRequired)
            {
                Invoke(new AppendTextDelegate(AppendText), new object[] { text });
            }
            else
            {
                //this.txtMsgBox.AppendText(text);
                ShowMsg(text);
            }
        }

        /// <summary>
        /// 提示信息
        /// </summary>
        /// <param name="msg"></param>
        private void ShowMsg(string msg)
        {
            if (txtMsgBox.Lines.Length > 999)
            {
                ClearMsg();
            }
            this.txtMsgBox.AppendText(msg);
            if (!msg.EndsWith(Environment.NewLine))
            {
                this.txtMsgBox.AppendText(Environment.NewLine);
            }
        }

        /// <summary>
        /// 清除信息
        /// </summary>
        private void ClearMsg()
        {
            this.txtMsgBox.Clear();
        }

        /// <summary>
        /// 托盘信息
        /// </summary>
        /// <param name="msg"></param>
        private void notifyMsg(string msg)
        {
            notifyMain.Text = msg;
        }

        #endregion


        #region 托盘事件

        private void notifyMain_MouseClick(object sender, MouseEventArgs e)
        {
            if (e.Button == System.Windows.Forms.MouseButtons.Left)
            {
                ShowForm();
            }
        }

        private void menuExit_Click(object sender, EventArgs e)
        {

            this.Visible = false;
            this.Close();

            Application.Exit();
        }


        private void ShowForm()
        {
            this.Show();
            this.WindowState = FormWindowState.Normal;
            this.Activate();
            //this.notifyIcon1.Visible = false;
            this.ShowInTaskbar = true;
            this.txtMsgBox.ScrollToCaret();

            SetVisibleCore(true);
        }

        private void HideForm()
        {
            //this.WindowState = FormWindowState.Minimized;
            this.Hide();
            //this.notifyMain.Icon = this.Icon;
            this.notifyMain.Visible = true;
            this.ShowInTaskbar = false;

            SetVisibleCore(false);
        }

        #endregion

        #region 后台测速

        private void SetTestResult(int k, string txt)
        {
            config.vmess[k].testResult = txt;
            lvServers.Items[k].SubItems[8].Text = txt;
        }
        private void ClearTestResult()
        {
            for (int k = 0; k < lvSelecteds.Count; k++)
            {
                SetTestResult(lvSelecteds[k], "");
            }
        }
        private void UpdateSpeedtestHandler(int index, string msg)
        {
            lvServers.Invoke((MethodInvoker)delegate
            {
                lvServers.SuspendLayout();

                SetTestResult(index, msg);

                lvServers.ResumeLayout();
            });
        }

        private void UpdateStatisticsHandler(ulong up, ulong down, List<ServerStatItem> statistics)
        {
            try
            {
                up /= (ulong)(config.statisticsFreshRate / 1000f);
                down /= (ulong)(config.statisticsFreshRate / 1000f);
                toolSslServerSpeed.Text = string.Format("{0}/s↑ | {1}/s↓", Utils.HumanFy(up), Utils.HumanFy(down));

                List<string[]> datas = new List<string[]>();
                for (int i = 0; i < config.vmess.Count; i++)
                {
                    var index = statistics.FindIndex(item_ => item_.itemId == config.vmess[i].getItemId());
                    if (index != -1)
                    {
                        lvServers.Invoke((MethodInvoker)delegate
                        {
                            lvServers.SuspendLayout();

                            var indexStart = 9;
                            lvServers.Items[i].SubItems[indexStart++].Text = Utils.HumanFy(statistics[index].totalUp);
                            lvServers.Items[i].SubItems[indexStart++].Text = Utils.HumanFy(statistics[index].totalDown);
                            lvServers.Items[i].SubItems[indexStart++].Text = Utils.HumanFy(statistics[index].todayUp);
                            lvServers.Items[i].SubItems[indexStart++].Text = Utils.HumanFy(statistics[index].todayDown);

                            lvServers.ResumeLayout();
                        });
                    }
                }
            }
            catch (Exception ex)
            {
                Utils.SaveLog(ex.Message, ex);
            }
        }

        #endregion

        #region 移动服务器

        private void menuMoveTop_Click(object sender, EventArgs e)
        {
            MoveServer(EMove.Top);
        }

        private void menuMoveUp_Click(object sender, EventArgs e)
        {
            MoveServer(EMove.Up);
        }

        private void menuMoveDown_Click(object sender, EventArgs e)
        {
            MoveServer(EMove.Down);
        }

        private void menuMoveBottom_Click(object sender, EventArgs e)
        {
            MoveServer(EMove.Bottom);
        }

        private void MoveServer(EMove eMove)
        {
            int index = GetLvSelectedIndex();
            if (index < 0)
            {
                UI.Show(UIRes.I18N("PleaseSelectServer"));
                return;
            }
            if (ConfigHandler.MoveServer(ref config, index, eMove) == 0)
            {
                //刷新
                RefreshServers();
                LoadV2ray();
            }
        }
        private void menuSelectAll_Click(object sender, EventArgs e)
        {
            foreach (ListViewItem item in lvServers.Items)
            {
                item.Selected = true;
            }
        }

        #endregion

        #region 系统代理相关

        private void menuCopyPACUrl_Click(object sender, EventArgs e)
        {
            Utils.SetClipboardData(HttpProxyHandle.GetPacUrl());
        }

        private void menuNotEnabledHttp_Click(object sender, EventArgs e)
        {
            SetListenerType(0);
        }

        private void menuGlobal_Click(object sender, EventArgs e)
        {
            SetListenerType(1);
        }

        private void menuGlobalPAC_Click(object sender, EventArgs e)
        {
            SetListenerType(2);
        }

        private void menuKeep_Click(object sender, EventArgs e)
        {
            SetListenerType(3);
        }

        private void menuKeepPAC_Click(object sender, EventArgs e)
        {
            SetListenerType(4);
        }

        private void SetListenerType(int type)
        {
            config.listenerType = type;
            ChangePACButtonStatus(type);
        }

        private void ChangePACButtonStatus(int type)
        {
            if (type != 0)
            {
                HttpProxyHandle.RestartHttpAgent(config, false);
            }
            else
            {
                HttpProxyHandle.CloseHttpAgent(config);
            }

            for (int k = 0; k < menuSysAgentMode.DropDownItems.Count; k++)
            {
                var item = ((ToolStripMenuItem)menuSysAgentMode.DropDownItems[k]);
                item.Checked = (type == k);
            }

            ConfigHandler.SaveConfig(ref config, false);
            DisplayToolStatus();
        }

        #endregion


        #region CheckUpdate

        private void tsbCheckUpdateN_Click(object sender, EventArgs e)
        {
            //System.Diagnostics.Process.Start(Global.UpdateUrl);
            DownloadHandle downloadHandle = null;
            if (downloadHandle == null)
            {
                downloadHandle = new DownloadHandle();
                downloadHandle.AbsoluteCompleted += (sender2, args) =>
                {
                    if (args.Success)
                    {
                        AppendText(false, UIRes.I18N("MsgParsingV2rayCoreSuccessfully"));

                        string url = args.Msg;
                        this.Invoke((MethodInvoker)(delegate
                        {

                            if (UI.ShowYesNo(string.Format(UIRes.I18N("DownloadYesNo"), url)) == DialogResult.No)
                            {
                                return;
                            }
                            else
                            {
                                downloadHandle.DownloadFileAsync(config, url, null, -1);
                            }
                        }));
                    }
                    else
                    {
                        AppendText(false, args.Msg);
                    }
                };
                downloadHandle.UpdateCompleted += (sender2, args) =>
                {
                    if (args.Success)
                    {
                        AppendText(false, UIRes.I18N("MsgDownloadV2rayCoreSuccessfully"));

                        try
                        {
                            var fileName = Utils.GetPath(downloadHandle.DownloadFileName);
                            var process = Process.Start("v2rayUpgrade.exe", fileName);
                            if (process.Id > 0)
                            {
                                menuExit_Click(null, null);
                            }
                        }
                        catch (Exception ex)
                        {
                            AppendText(false, ex.Message);
                        }
                    }
                    else
                    {
                        AppendText(false, args.Msg);
                    }
                };
                downloadHandle.Error += (sender2, args) =>
                {
                    AppendText(true, args.GetException().Message);
                };
            }

            AppendText(false, UIRes.I18N("MsgStartUpdatingV2rayCore"));
            downloadHandle.AbsoluteV2rayN(config);
        }

        private void tsbCheckUpdateCore_Click(object sender, EventArgs e)
        {
            DownloadHandle downloadHandle = null;
            if (downloadHandle == null)
            {
                downloadHandle = new DownloadHandle();
                downloadHandle.AbsoluteCompleted += (sender2, args) =>
                {
                    if (args.Success)
                    {
                        AppendText(false, UIRes.I18N("MsgParsingV2rayCoreSuccessfully"));

                        string url = args.Msg;
                        this.Invoke((MethodInvoker)(delegate
                        {

                            if (UI.ShowYesNo(string.Format(UIRes.I18N("DownloadYesNo"), url)) == DialogResult.No)
                            {
                                return;
                            }
                            else
                            {
                                downloadHandle.DownloadFileAsync(config, url, null, -1);
                            }
                        }));
                    }
                    else
                    {
                        AppendText(false, args.Msg);
                    }
                };
                downloadHandle.UpdateCompleted += (sender2, args) =>
                {
                    if (args.Success)
                    {
                        AppendText(false, UIRes.I18N("MsgDownloadV2rayCoreSuccessfully"));
                        AppendText(false, UIRes.I18N("MsgUnpacking"));

                        try
                        {
                            CloseV2ray();

                            string fileName = downloadHandle.DownloadFileName;
                            fileName = Utils.GetPath(fileName);
                            FileManager.ZipExtractToFile(fileName);

                            AppendText(false, UIRes.I18N("MsgUpdateV2rayCoreSuccessfullyMore"));

                            Global.reloadV2ray = true;
                            LoadV2ray();

                            AppendText(false, UIRes.I18N("MsgUpdateV2rayCoreSuccessfully"));
                        }
                        catch (Exception ex)
                        {
                            AppendText(false, ex.Message);
                        }
                    }
                    else
                    {
                        AppendText(false, args.Msg);
                    }
                };
                downloadHandle.Error += (sender2, args) =>
                {
                    AppendText(true, args.GetException().Message);
                };
            }

            AppendText(false, UIRes.I18N("MsgStartUpdatingV2rayCore"));
            downloadHandle.AbsoluteV2rayCore(config);
        }

        private void tsbCheckUpdatePACList_Click(object sender, EventArgs e)
        {
            DownloadHandle pacListHandle = null;
            if (pacListHandle == null)
            {
                pacListHandle = new DownloadHandle();
                pacListHandle.UpdateCompleted += (sender2, args) =>
                {
                    if (args.Success)
                    {
                        var result = args.Msg;
                        if (Utils.IsNullOrEmpty(result))
                        {
                            return;
                        }
                        pacListHandle.GenPacFile(result);

                        AppendText(false, UIRes.I18N("MsgPACUpdateSuccessfully"));
                    }
                    else
                    {
                        AppendText(false, UIRes.I18N("MsgPACUpdateFailed"));
                    }
                };
                pacListHandle.Error += (sender2, args) =>
                {
                    AppendText(true, args.GetException().Message);
                };
            }
            AppendText(false, UIRes.I18N("MsgStartUpdatingPAC"));
            pacListHandle.WebDownloadString(config.urlGFWList);
        }

        private void tsbCheckClearPACList_Click(object sender, EventArgs e)
        {
            try
            {
                File.WriteAllText(Utils.GetPath(Global.pacFILE), Utils.GetEmbedText(Global.BlankPacFileName), Encoding.UTF8);
                AppendText(false, UIRes.I18N("MsgSimplifyPAC"));
            }
            catch (Exception ex)
            {
                Utils.SaveLog(ex.Message, ex);
            }
        }
        #endregion

        #region Help


        private void tsbAbout_Click(object sender, EventArgs e)
        {
            System.Diagnostics.Process.Start(Global.AboutUrl);
        }

        private void tsbPromotion_Click(object sender, EventArgs e)
        {
            System.Diagnostics.Process.Start($"{Utils.Base64Decode(Global.PromotionUrl)}?t={DateTime.Now.Ticks}");
        }
        #endregion

        #region ScanScreen


        private void bgwScan_DoWork(object sender, System.ComponentModel.DoWorkEventArgs e)
        {
            string ret = Utils.ScanScreen();
            bgwScan.ReportProgress(0, ret);
        }

        private void bgwScan_ProgressChanged(object sender, System.ComponentModel.ProgressChangedEventArgs e)
        {
            ShowForm();

            string result = Convert.ToString(e.UserState);
            if (Utils.IsNullOrEmpty(result))
            {
                UI.Show(UIRes.I18N("NoValidQRcodeFound"));
            }
            else
            {
                if (AddBatchServers(result) == 0)
                {
                    UI.Show(UIRes.I18N("SuccessfullyImportedServerViaScan"));
                }
            }
        }

        #endregion

        #region 订阅
        private void tsbSubSetting_Click(object sender, EventArgs e)
        {
            SubSettingForm fm = new SubSettingForm();
            if (fm.ShowDialog() == DialogResult.OK)
            {
                RefreshServers();
            }
        }

        private void tsbSubUpdate_Click(object sender, EventArgs e)
        {
            UpdateSubscriptionProcess();
        }

        /// <summary>
        /// the subscription update process
        /// </summary>
        private void UpdateSubscriptionProcess()
        {
            AppendText(false, UIRes.I18N("MsgUpdateSubscriptionStart"));

            if (config.subItem == null || config.subItem.Count <= 0)
            {
                AppendText(false, UIRes.I18N("MsgNoValidSubscription"));
                return;
            }

            for (int k = 1; k <= config.subItem.Count; k++)
            {
                string id = config.subItem[k - 1].id.TrimEx();
                string url = config.subItem[k - 1].url.TrimEx();
                string hashCode = $"{k}->";
                if (config.subItem[k - 1].enabled == false)
                {
                    continue;
                }
                if (Utils.IsNullOrEmpty(id) || Utils.IsNullOrEmpty(url))
                {
                    AppendText(false, $"{hashCode}{UIRes.I18N("MsgNoValidSubscription")}");
                    continue;
                }

                DownloadHandle downloadHandle3 = new DownloadHandle();
                downloadHandle3.UpdateCompleted += (sender2, args) =>
                {
                    if (args.Success)
                    {
                        AppendText(false, $"{hashCode}{UIRes.I18N("MsgGetSubscriptionSuccessfully")}");
                        var result = Utils.Base64Decode(args.Msg);
                        if (Utils.IsNullOrEmpty(result))
                        {
                            AppendText(false, $"{hashCode}{UIRes.I18N("MsgSubscriptionDecodingFailed")}");
                            return;
                        }

                        ConfigHandler.RemoveServerViaSubid(ref config, id);
                        AppendText(false, $"{hashCode}{UIRes.I18N("MsgClearSubscription")}");
                        RefreshServers();
                        if (AddBatchServers(result, id) == 0)
                        {
                        }
                        else
                        {
                            AppendText(false, $"{hashCode}{UIRes.I18N("MsgFailedImportSubscription")}");
                        }
                        AppendText(false, $"{hashCode}{UIRes.I18N("MsgUpdateSubscriptionEnd")}");
                    }
                    else
                    {
                        AppendText(false, args.Msg);
                    }
                };
                downloadHandle3.Error += (sender2, args) =>
                {
                    AppendText(true, args.GetException().Message);
                };

                downloadHandle3.WebDownloadString(url);
                AppendText(false, $"{hashCode}{UIRes.I18N("MsgStartGettingSubscriptions")}");
            }
        }
        #endregion

        #region Language

        private void tsbLanguageDef_Click(object sender, EventArgs e)
        {
            SetCurrentLanguage("en");
        }

        private void tsbLanguageZhHans_Click(object sender, EventArgs e)
        {
            SetCurrentLanguage("zh-Hans");
        }
        private void SetCurrentLanguage(string value)
        {
            Utils.RegWriteValue(Global.MyRegPath, Global.MyRegKeyLanguage, value);
        }


        #endregion

        
    }
}
>>>>>>> c1bb3335
<|MERGE_RESOLUTION|>--- conflicted
+++ resolved
@@ -1,3013 +1,1545 @@
-<<<<<<< HEAD
-﻿using System;
-using System.Collections.Generic;
-using System.IO;
-using System.Text;
-using System.Windows.Forms;
-using v2rayN.Handler;
-using v2rayN.HttpProxyHandler;
-using v2rayN.Mode;
-using v2rayN.Base;
-using v2rayN.Tool;
-using System.Diagnostics;
-using System.Drawing;
-using System.Net;
-
-namespace v2rayN.Forms
-{
-    public partial class MainForm : BaseForm
-    {
-        private V2rayHandler v2rayHandler;
-        private List<int> lvSelecteds = new List<int>();
-        private StatisticsHandler statistics = null;
-
-        #region Window 事件
-
-        public MainForm()
-        {
-            InitializeComponent();
-            this.ShowInTaskbar = false;
-            this.WindowState = FormWindowState.Minimized;
-            HideForm();
-            this.Text = Utils.GetVersion();
-            Global.processJob = new Job();
-
-            Application.ApplicationExit += (sender, args) =>
-            {
-                v2rayHandler.V2rayStop();
-
-                HttpProxyHandle.CloseHttpAgent(config);
-                PACServerHandle.Stop();
-
-                ConfigHandler.SaveConfig(ref config);
-                statistics?.SaveToFile();
-                statistics?.Close();
-            };
-        }
-
-        private void MainForm_Load(object sender, EventArgs e)
-        {
-            ConfigHandler.LoadConfig(ref config);
-            v2rayHandler = new V2rayHandler();
-            v2rayHandler.ProcessEvent += v2rayHandler_ProcessEvent;
-
-            if (config.enableStatistics)
-            {
-                statistics = new StatisticsHandler(config, UpdateStatisticsHandler);
-            }
-        }
-
-        private void MainForm_VisibleChanged(object sender, EventArgs e)
-        {
-            if (statistics == null || !statistics.Enable) return;
-            if ((sender as Form).Visible)
-            {
-                statistics.UpdateUI = true;
-            }
-            else
-            {
-                statistics.UpdateUI = false;
-            }
-        }
-
-        private void MainForm_Shown(object sender, EventArgs e)
-        {
-            InitServersView();
-            RefreshServers();
-            lvServers.AutoResizeColumns();
-
-            LoadV2ray();
-
-            HideForm();
-
-        }
-
-        private void MainForm_FormClosing(object sender, FormClosingEventArgs e)
-        {
-            if (e.CloseReason == CloseReason.UserClosing)
-            {
-                e.Cancel = true;
-                HideForm();
-                return;
-            }
-        }
-
-        private void MainForm_Resize(object sender, EventArgs e)
-        {
-            //if (this.WindowState == FormWindowState.Minimized)
-            //{
-            //    HideForm();
-            //}
-            //else
-            //{
-            //    //this.splitContainer1.SplitterDistance = config.uiItem.mainQRCodeWidth;
-            //}
-        }
-
-        private void splitContainer1_SplitterMoved(object sender, SplitterEventArgs e)
-        {
-            //config.uiItem.mainQRCodeWidth = splitContainer1.SplitterDistance;
-        }
-
-        //private const int WM_QUERYENDSESSION = 0x0011;
-        //protected override void WndProc(ref Message m)
-        //{
-        //    switch (m.Msg)
-        //    {
-        //        case WM_QUERYENDSESSION:
-        //            Utils.SaveLog("Windows shutdown UnsetProxy");
-
-        //            ConfigHandler.ToJsonFile(config);
-        //            statistics?.SaveToFile();
-        //            ProxySetting.UnsetProxy();
-        //            m.Result = (IntPtr)1;
-        //            break;
-        //        default:
-        //            base.WndProc(ref m);
-        //            break;
-        //    }
-        //}
-        #endregion
-
-        #region 显示服务器 listview 和 menu
-
-        /// <summary>
-        /// 刷新服务器
-        /// </summary>
-        private void RefreshServers()
-        {
-            RefreshServersView();
-            RefreshServersMenu();
-        }
-
-        /// <summary>
-        /// 初始化服务器列表
-        /// </summary>
-        private void InitServersView()
-        {
-            lvServers.Items.Clear();
-
-            lvServers.GridLines = true;
-            lvServers.FullRowSelect = true;
-            lvServers.View = View.Details;
-            lvServers.Scrollable = true;
-            lvServers.MultiSelect = true;
-            lvServers.HeaderStyle = ColumnHeaderStyle.Nonclickable;
-
-            lvServers.Columns.Add("", 30, HorizontalAlignment.Center);
-            lvServers.Columns.Add(UIRes.I18N("LvServiceType"), 80, HorizontalAlignment.Left);
-            lvServers.Columns.Add(UIRes.I18N("LvAlias"), 100, HorizontalAlignment.Left);
-            lvServers.Columns.Add(UIRes.I18N("LvAddress"), 120, HorizontalAlignment.Left);
-            lvServers.Columns.Add(UIRes.I18N("LvPort"), 50, HorizontalAlignment.Left);
-            lvServers.Columns.Add(UIRes.I18N("LvEncryptionMethod"), 90, HorizontalAlignment.Left);
-            lvServers.Columns.Add(UIRes.I18N("LvTransportProtocol"), 70, HorizontalAlignment.Left);
-            lvServers.Columns.Add(UIRes.I18N("LvSubscription"), 50, HorizontalAlignment.Left);
-            lvServers.Columns.Add(UIRes.I18N("LvTestResults"), 70, HorizontalAlignment.Left);
-
-            if (statistics != null && statistics.Enable)
-            {
-                lvServers.Columns.Add(UIRes.I18N("LvTodayDownloadDataAmount"), 70, HorizontalAlignment.Left);
-                lvServers.Columns.Add(UIRes.I18N("LvTodayUploadDataAmount"), 70, HorizontalAlignment.Left);
-                lvServers.Columns.Add(UIRes.I18N("LvTotalDownloadDataAmount"), 70, HorizontalAlignment.Left);
-                lvServers.Columns.Add(UIRes.I18N("LvTotalUploadDataAmount"), 70, HorizontalAlignment.Left);
-            }
-        }
-
-        /// <summary>
-        /// 刷新服务器列表
-        /// </summary>
-        private void RefreshServersView()
-        {
-            lvServers.Items.Clear();
-
-            for (int k = 0; k < config.vmess.Count; k++)
-            {
-                string def = string.Empty;
-                string totalUp = string.Empty,
-                        totalDown = string.Empty,
-                        todayUp = string.Empty,
-                        todayDown = string.Empty;
-                if (config.index.Equals(k))
-                {
-                    def = "√";
-                }
-
-                VmessItem item = config.vmess[k];
-
-                ListViewItem lvItem = null;
-                if (statistics != null && statistics.Enable)
-                {
-                    ServerStatItem sItem = statistics.Statistic.Find(item_ => item_.itemId == item.getItemId());
-                    if (sItem != null)
-                    {
-                        totalUp = Utils.HumanFy(sItem.totalUp);
-                        totalDown = Utils.HumanFy(sItem.totalDown);
-                        todayUp = Utils.HumanFy(sItem.todayUp);
-                        todayDown = Utils.HumanFy(sItem.todayDown);
-                    }
-
-                    lvItem = new ListViewItem(new string[]
-                    {
-                    def,
-                    ((EConfigType)item.configType).ToString(),
-                    item.remarks,
-                    item.address,
-                    item.port.ToString(),
-                    //item.id,
-                    //item.alterId.ToString(),
-                    item.security,
-                    item.network,
-                    item.getSubRemarks(config),
-                    item.testResult,
-                    todayDown,
-                    todayUp,
-                    totalDown,
-                    totalUp
-                    });
-                }
-                else
-                {
-                    lvItem = new ListViewItem(new string[]
-                   {
-                    def,
-                    ((EConfigType)item.configType).ToString(),
-                    item.remarks,
-                    item.address,
-                    item.port.ToString(),
-                    //item.id,
-                    //item.alterId.ToString(),
-                    item.security,
-                    item.network,
-                    item.getSubRemarks(config),
-                    item.testResult
-                   });
-                }
-                if (k % 2 == 1) // 隔行着色
-                {
-                    lvItem.BackColor = Color.WhiteSmoke;
-                }
-                if (config.index.Equals(k))
-                {
-                    //lvItem.Checked = true;
-                    lvItem.ForeColor = Color.Blue;
-                    lvItem.Font = new Font(lvItem.Font, FontStyle.Bold);
-                }
-
-                if (lvItem != null) lvServers.Items.Add(lvItem);
-            }
-
-            //if (lvServers.Items.Count > 0)
-            //{
-            //    if (lvServers.Items.Count <= testConfigIndex)
-            //    {
-            //        testConfigIndex = lvServers.Items.Count - 1;
-            //    }
-            //    lvServers.Items[testConfigIndex].Selected = true;
-            //    lvServers.Select();
-            //}
-        }
-
-        /// <summary>
-        /// 刷新托盘服务器菜单
-        /// </summary>
-        private void RefreshServersMenu()
-        {
-            menuServers.DropDownItems.Clear();
-
-            List<ToolStripMenuItem> lst = new List<ToolStripMenuItem>();
-            for (int k = 0; k < config.vmess.Count; k++)
-            {
-                VmessItem item = config.vmess[k];
-                string name = item.getSummary();
-
-                ToolStripMenuItem ts = new ToolStripMenuItem(name)
-                {
-                    Tag = k
-                };
-                if (config.index.Equals(k))
-                {
-                    ts.Checked = true;
-                }
-                ts.Click += new EventHandler(ts_Click);
-                lst.Add(ts);
-            }
-            menuServers.DropDownItems.AddRange(lst.ToArray());
-        }
-
-        private void ts_Click(object sender, EventArgs e)
-        {
-            try
-            {
-                ToolStripItem ts = (ToolStripItem)sender;
-                int index = Utils.ToInt(ts.Tag);
-                SetDefaultServer(index);
-            }
-            catch
-            {
-            }
-        }
-
-        private void lvServers_SelectedIndexChanged(object sender, EventArgs e)
-        {
-            int index = -1;
-            try
-            {
-                if (lvServers.SelectedIndices.Count > 0)
-                {
-                    index = lvServers.SelectedIndices[0];
-                }
-            }
-            catch
-            {
-            }
-            if (index < 0)
-            {
-                return;
-            }
-            //qrCodeControl.showQRCode(index, config);
-        }
-
-        private void DisplayToolStatus()
-        {
-            toolSslSocksPort.Text =
-            toolSslHttpPort.Text =
-            toolSslPacPort.Text = "OFF";
-
-            toolSslSocksPort.Text = $"{Global.Loopback}:{config.inbound[0].localPort}";
-
-            if (config.listenerType != 0)
-            {
-                toolSslHttpPort.Text = $"{Global.Loopback}:{Global.httpPort}";
-                if (config.listenerType % 2 == 0)
-                {
-                    if (PACServerHandle.IsRunning)
-                    {
-                        toolSslPacPort.Text = $"{HttpProxyHandle.GetPacUrl()}";
-                    }
-                    else
-                    {
-                        toolSslPacPort.Text = UIRes.I18N("StartPacFailed");
-                    }
-                }
-            }
-
-            notifyMain.Icon = MainFormHandler.Instance.GetNotifyIcon(config, this.Icon);
-        }
-        private void ssMain_ItemClicked(object sender, ToolStripItemClickedEventArgs e)
-        {
-            if (!Utils.IsNullOrEmpty(e.ClickedItem.Text))
-            {
-                Utils.SetClipboardData(e.ClickedItem.Text);
-            }
-        }
-
-        #endregion
-
-        #region v2ray 操作
-
-        /// <summary>
-        /// 载入V2ray
-        /// </summary>
-        private void LoadV2ray()
-        {
-            tsbReload.Enabled = false;
-
-            if (Global.reloadV2ray)
-            {
-                ClearMsg();
-            }
-            v2rayHandler.LoadV2ray(config);
-            Global.reloadV2ray = false;
-            ConfigHandler.SaveConfig(ref config, false);
-            statistics?.SaveToFile();
-
-            ChangePACButtonStatus(config.listenerType);
-
-            tsbReload.Enabled = true;
-        }
-
-        /// <summary>
-        /// 关闭V2ray
-        /// </summary>
-        private void CloseV2ray()
-        {
-            ConfigHandler.SaveConfig(ref config, false);
-            statistics?.SaveToFile();
-
-            ChangePACButtonStatus(0);
-
-            v2rayHandler.V2rayStop();
-        }
-
-        #endregion
-
-        #region 功能按钮
-
-        private void lvServers_Click(object sender, EventArgs e)
-        {
-            int index = -1;
-            try
-            {
-                if (lvServers.SelectedIndices.Count > 0)
-                {
-                    index = lvServers.SelectedIndices[0];
-                }
-            }
-            catch
-            {
-            }
-            if (index < 0)
-            {
-                return;
-            }
-            qrCodeControl.showQRCode(index, config);
-        }
-
-        private void lvServers_DoubleClick(object sender, EventArgs e)
-        {
-            int index = GetLvSelectedIndex();
-            if (index < 0)
-            {
-                return;
-            }
-
-            if (config.vmess[index].configType == (int)EConfigType.Vmess)
-            {
-                AddServerForm fm = new AddServerForm
-                {
-                    EditIndex = index
-                };
-                if (fm.ShowDialog() == DialogResult.OK)
-                {
-                    //刷新
-                    RefreshServers();
-                    LoadV2ray();
-                }
-            }
-            else if (config.vmess[index].configType == (int)EConfigType.Shadowsocks)
-            {
-                AddServer3Form fm = new AddServer3Form
-                {
-                    EditIndex = index
-                };
-                if (fm.ShowDialog() == DialogResult.OK)
-                {
-                    RefreshServers();
-                    LoadV2ray();
-                }
-            }
-            else if (config.vmess[index].configType == (int)EConfigType.Socks)
-            {
-                AddServer4Form fm = new AddServer4Form
-                {
-                    EditIndex = index
-                };
-                if (fm.ShowDialog() == DialogResult.OK)
-                {
-                    RefreshServers();
-                    LoadV2ray();
-                }
-            }
-            else
-            {
-                AddServer2Form fm2 = new AddServer2Form
-                {
-                    EditIndex = index
-                };
-                if (fm2.ShowDialog() == DialogResult.OK)
-                {
-                    //刷新
-                    RefreshServers();
-                    LoadV2ray();
-                }
-            }
-        }
-
-        private void lvServers_KeyDown(object sender, KeyEventArgs e)
-        {
-            if (e.Control)
-            {
-                switch (e.KeyCode)
-                {
-                    case Keys.A:
-                        menuSelectAll_Click(null, null);
-                        break;
-                    case Keys.C:
-                        menuExport2ShareUrl_Click(null, null);
-                        break;
-                    case Keys.V:
-                        menuAddServers_Click(null, null);
-                        break;
-                    case Keys.P:
-                        menuPingServer_Click(null, null);
-                        break;
-                    case Keys.O:
-                        menuTcpingServer_Click(null, null);
-                        break;
-                    case Keys.R:
-                        menuRealPingServer_Click(null, null);
-                        break;
-                    case Keys.S:
-                        menuScanScreen_Click(null, null);
-                        break;
-                    case Keys.T:
-                        menuSpeedServer_Click(null, null);
-                        break;
-                }
-            }
-            else
-            {
-                switch (e.KeyCode)
-                {
-                    case Keys.Enter:
-                        menuSetDefaultServer_Click(null, null);
-                        break;
-                    case Keys.Delete:
-                        menuRemoveServer_Click(null, null);
-                        break;
-                    case Keys.T:
-                        menuMoveTop_Click(null, null);
-                        break;
-                    case Keys.B:
-                        menuMoveBottom_Click(null, null);
-                        break;
-                    case Keys.U:
-                        menuMoveUp_Click(null, null);
-                        break;
-                    case Keys.D:
-                        menuMoveDown_Click(null, null);
-                        break;
-                }
-            }
-        }
-
-        private void menuAddVmessServer_Click(object sender, EventArgs e)
-        {
-            AddServerForm fm = new AddServerForm
-            {
-                EditIndex = -1
-            };
-            if (fm.ShowDialog() == DialogResult.OK)
-            {
-                //刷新
-                RefreshServers();
-                LoadV2ray();
-            }
-        }
-
-        private void menuRemoveServer_Click(object sender, EventArgs e)
-        {
-
-            int index = GetLvSelectedIndex();
-            if (index < 0)
-            {
-                return;
-            }
-            if (UI.ShowYesNo(UIRes.I18N("RemoveServer")) == DialogResult.No)
-            {
-                return;
-            }
-            for (int k = lvSelecteds.Count - 1; k >= 0; k--)
-            {
-                ConfigHandler.RemoveServer(ref config, lvSelecteds[k]);
-            }
-            //刷新
-            RefreshServers();
-            LoadV2ray();
-
-        }
-
-        private void menuRemoveDuplicateServer_Click(object sender, EventArgs e)
-        {
+﻿using System;
+using System.Collections.Generic;
+using System.IO;
+using System.Text;
+using System.Windows.Forms;
+using v2rayN.Handler;
+using v2rayN.HttpProxyHandler;
+using v2rayN.Mode;
+using v2rayN.Base;
+using v2rayN.Tool;
+using System.Diagnostics;
+using System.Drawing;
+using System.Net;
+
+namespace v2rayN.Forms
+{
+    public partial class MainForm : BaseForm
+    {
+        private V2rayHandler v2rayHandler;
+        private List<int> lvSelecteds = new List<int>();
+        private StatisticsHandler statistics = null;
+
+        #region Window 事件
+
+        public MainForm()
+        {
+            InitializeComponent();
+            this.ShowInTaskbar = false;
+            this.WindowState = FormWindowState.Minimized;
+            HideForm();
+            this.Text = Utils.GetVersion();
+            Global.processJob = new Job();
+
+            Application.ApplicationExit += (sender, args) =>
+            {
+                v2rayHandler.V2rayStop();
+
+                HttpProxyHandle.CloseHttpAgent(config);
+                PACServerHandle.Stop();
+
+                ConfigHandler.SaveConfig(ref config);
+                statistics?.SaveToFile();
+                statistics?.Close();
+            };
+        }
+
+        private void MainForm_Load(object sender, EventArgs e)
+        {
+            ConfigHandler.LoadConfig(ref config);
+            v2rayHandler = new V2rayHandler();
+            v2rayHandler.ProcessEvent += v2rayHandler_ProcessEvent;
+
+            if (config.enableStatistics)
+            {
+                statistics = new StatisticsHandler(config, UpdateStatisticsHandler);
+            }
+        }
+
+        private void MainForm_VisibleChanged(object sender, EventArgs e)
+        {
+            if (statistics == null || !statistics.Enable) return;
+            if ((sender as Form).Visible)
+            {
+                statistics.UpdateUI = true;
+            }
+            else
+            {
+                statistics.UpdateUI = false;
+            }
+        }
+
+        private void MainForm_Shown(object sender, EventArgs e)
+        {
+            InitServersView();
+            RefreshServers();
+            lvServers.AutoResizeColumns();
+
+            LoadV2ray();
+
+            HideForm();
+
+        }
+
+        private void MainForm_FormClosing(object sender, FormClosingEventArgs e)
+        {
+            if (e.CloseReason == CloseReason.UserClosing)
+            {
+                e.Cancel = true;
+                HideForm();
+                return;
+            }
+        }
+
+        private void MainForm_Resize(object sender, EventArgs e)
+        {
+            //if (this.WindowState == FormWindowState.Minimized)
+            //{
+            //    HideForm();
+            //}
+            //else
+            //{
+            //    //this.splitContainer1.SplitterDistance = config.uiItem.mainQRCodeWidth;
+            //}
+        }
+
+        private void splitContainer1_SplitterMoved(object sender, SplitterEventArgs e)
+        {
+            //config.uiItem.mainQRCodeWidth = splitContainer1.SplitterDistance;
+        }
+
+        //private const int WM_QUERYENDSESSION = 0x0011;
+        //protected override void WndProc(ref Message m)
+        //{
+        //    switch (m.Msg)
+        //    {
+        //        case WM_QUERYENDSESSION:
+        //            Utils.SaveLog("Windows shutdown UnsetProxy");
+
+        //            ConfigHandler.ToJsonFile(config);
+        //            statistics?.SaveToFile();
+        //            ProxySetting.UnsetProxy();
+        //            m.Result = (IntPtr)1;
+        //            break;
+        //        default:
+        //            base.WndProc(ref m);
+        //            break;
+        //    }
+        //}
+        #endregion
+
+        #region 显示服务器 listview 和 menu
+
+        /// <summary>
+        /// 刷新服务器
+        /// </summary>
+        private void RefreshServers()
+        {
+            RefreshServersView();
+            RefreshServersMenu();
+        }
+
+        /// <summary>
+        /// 初始化服务器列表
+        /// </summary>
+        private void InitServersView()
+        {
+            lvServers.Items.Clear();
+
+            lvServers.GridLines = true;
+            lvServers.FullRowSelect = true;
+            lvServers.View = View.Details;
+            lvServers.Scrollable = true;
+            lvServers.MultiSelect = true;
+            lvServers.HeaderStyle = ColumnHeaderStyle.Nonclickable;
+
+            lvServers.Columns.Add("", 30, HorizontalAlignment.Center);
+            lvServers.Columns.Add(UIRes.I18N("LvServiceType"), 80, HorizontalAlignment.Left);
+            lvServers.Columns.Add(UIRes.I18N("LvAlias"), 100, HorizontalAlignment.Left);
+            lvServers.Columns.Add(UIRes.I18N("LvAddress"), 120, HorizontalAlignment.Left);
+            lvServers.Columns.Add(UIRes.I18N("LvPort"), 50, HorizontalAlignment.Left);
+            lvServers.Columns.Add(UIRes.I18N("LvEncryptionMethod"), 90, HorizontalAlignment.Left);
+            lvServers.Columns.Add(UIRes.I18N("LvTransportProtocol"), 70, HorizontalAlignment.Left);
+            lvServers.Columns.Add(UIRes.I18N("LvSubscription"), 50, HorizontalAlignment.Left);
+            lvServers.Columns.Add(UIRes.I18N("LvTestResults"), 70, HorizontalAlignment.Left);
+
+            if (statistics != null && statistics.Enable)
+            {
+                lvServers.Columns.Add(UIRes.I18N("LvTodayDownloadDataAmount"), 70, HorizontalAlignment.Left);
+                lvServers.Columns.Add(UIRes.I18N("LvTodayUploadDataAmount"), 70, HorizontalAlignment.Left);
+                lvServers.Columns.Add(UIRes.I18N("LvTotalDownloadDataAmount"), 70, HorizontalAlignment.Left);
+                lvServers.Columns.Add(UIRes.I18N("LvTotalUploadDataAmount"), 70, HorizontalAlignment.Left);
+            }
+        }
+
+        /// <summary>
+        /// 刷新服务器列表
+        /// </summary>
+        private void RefreshServersView()
+        {
+            lvServers.Items.Clear();
+
+            for (int k = 0; k < config.vmess.Count; k++)
+            {
+                string def = string.Empty;
+                string totalUp = string.Empty,
+                        totalDown = string.Empty,
+                        todayUp = string.Empty,
+                        todayDown = string.Empty;
+                if (config.index.Equals(k))
+                {
+                    def = "√";
+                }
+
+                VmessItem item = config.vmess[k];
+
+                ListViewItem lvItem = null;
+                if (statistics != null && statistics.Enable)
+                {
+                    ServerStatItem sItem = statistics.Statistic.Find(item_ => item_.itemId == item.getItemId());
+                    if (sItem != null)
+                    {
+                        totalUp = Utils.HumanFy(sItem.totalUp);
+                        totalDown = Utils.HumanFy(sItem.totalDown);
+                        todayUp = Utils.HumanFy(sItem.todayUp);
+                        todayDown = Utils.HumanFy(sItem.todayDown);
+                    }
+
+                    lvItem = new ListViewItem(new string[]
+                    {
+                    def,
+                    ((EConfigType)item.configType).ToString(),
+                    item.remarks,
+                    item.address,
+                    item.port.ToString(),
+                    //item.id,
+                    //item.alterId.ToString(),
+                    item.security,
+                    item.network,
+                    item.getSubRemarks(config),
+                    item.testResult,
+                    todayDown,
+                    todayUp,
+                    totalDown,
+                    totalUp
+                    });
+                }
+                else
+                {
+                    lvItem = new ListViewItem(new string[]
+                   {
+                    def,
+                    ((EConfigType)item.configType).ToString(),
+                    item.remarks,
+                    item.address,
+                    item.port.ToString(),
+                    //item.id,
+                    //item.alterId.ToString(),
+                    item.security,
+                    item.network,
+                    item.getSubRemarks(config),
+                    item.testResult
+                   });
+                }
+                if (k % 2 == 1) // 隔行着色
+                {
+                    lvItem.BackColor = Color.WhiteSmoke;
+                }
+                if (config.index.Equals(k))
+                {
+                    //lvItem.Checked = true;
+                    lvItem.ForeColor = Color.Blue;
+                    lvItem.Font = new Font(lvItem.Font, FontStyle.Bold);
+                }
+
+                if (lvItem != null) lvServers.Items.Add(lvItem);
+            }
+
+            //if (lvServers.Items.Count > 0)
+            //{
+            //    if (lvServers.Items.Count <= testConfigIndex)
+            //    {
+            //        testConfigIndex = lvServers.Items.Count - 1;
+            //    }
+            //    lvServers.Items[testConfigIndex].Selected = true;
+            //    lvServers.Select();
+            //}
+        }
+
+        /// <summary>
+        /// 刷新托盘服务器菜单
+        /// </summary>
+        private void RefreshServersMenu()
+        {
+            menuServers.DropDownItems.Clear();
+
+            List<ToolStripMenuItem> lst = new List<ToolStripMenuItem>();
+            for (int k = 0; k < config.vmess.Count; k++)
+            {
+                VmessItem item = config.vmess[k];
+                string name = item.getSummary();
+
+                ToolStripMenuItem ts = new ToolStripMenuItem(name)
+                {
+                    Tag = k
+                };
+                if (config.index.Equals(k))
+                {
+                    ts.Checked = true;
+                }
+                ts.Click += new EventHandler(ts_Click);
+                lst.Add(ts);
+            }
+            menuServers.DropDownItems.AddRange(lst.ToArray());
+        }
+
+        private void ts_Click(object sender, EventArgs e)
+        {
+            try
+            {
+                ToolStripItem ts = (ToolStripItem)sender;
+                int index = Utils.ToInt(ts.Tag);
+                SetDefaultServer(index);
+            }
+            catch
+            {
+            }
+        }
+
+        private void lvServers_SelectedIndexChanged(object sender, EventArgs e)
+        {
+            int index = -1;
+            try
+            {
+                if (lvServers.SelectedIndices.Count > 0)
+                {
+                    index = lvServers.SelectedIndices[0];
+                }
+            }
+            catch
+            {
+            }
+            if (index < 0)
+            {
+                return;
+            }
+            //qrCodeControl.showQRCode(index, config);
+        }
+
+        private void DisplayToolStatus()
+        {
+            toolSslSocksPort.Text =
+            toolSslHttpPort.Text =
+            toolSslPacPort.Text = "OFF";
+
+            toolSslSocksPort.Text = $"{Global.Loopback}:{config.inbound[0].localPort}";
+
+            if (config.listenerType != 0)
+            {
+                toolSslHttpPort.Text = $"{Global.Loopback}:{Global.httpPort}";
+                if (config.listenerType % 2 == 0)
+                {
+                    if (PACServerHandle.IsRunning)
+                    {
+                        toolSslPacPort.Text = $"{HttpProxyHandle.GetPacUrl()}";
+                    }
+                    else
+                    {
+                        toolSslPacPort.Text = UIRes.I18N("StartPacFailed");
+                    }
+                }
+            }
+
+            notifyMain.Icon = MainFormHandler.Instance.GetNotifyIcon(config, this.Icon);
+        }
+        private void ssMain_ItemClicked(object sender, ToolStripItemClickedEventArgs e)
+        {
+            if (!Utils.IsNullOrEmpty(e.ClickedItem.Text))
+            {
+                Utils.SetClipboardData(e.ClickedItem.Text);
+            }
+        }
+
+        #endregion
+
+        #region v2ray 操作
+
+        /// <summary>
+        /// 载入V2ray
+        /// </summary>
+        private void LoadV2ray()
+        {
+            tsbReload.Enabled = false;
+
+            if (Global.reloadV2ray)
+            {
+                ClearMsg();
+            }
+            v2rayHandler.LoadV2ray(config);
+            Global.reloadV2ray = false;
+            ConfigHandler.SaveConfig(ref config, false);
+            statistics?.SaveToFile();
+
+            ChangePACButtonStatus(config.listenerType);
+
+            tsbReload.Enabled = true;
+        }
+
+        /// <summary>
+        /// 关闭V2ray
+        /// </summary>
+        private void CloseV2ray()
+        {
+            ConfigHandler.SaveConfig(ref config, false);
+            statistics?.SaveToFile();
+
+            ChangePACButtonStatus(0);
+
+            v2rayHandler.V2rayStop();
+        }
+
+        #endregion
+
+        #region 功能按钮
+
+        private void lvServers_Click(object sender, EventArgs e)
+        {
+            int index = -1;
+            try
+            {
+                if (lvServers.SelectedIndices.Count > 0)
+                {
+                    index = lvServers.SelectedIndices[0];
+                }
+            }
+            catch
+            {
+            }
+            if (index < 0)
+            {
+                return;
+            }
+            qrCodeControl.showQRCode(index, config);
+        }
+
+        private void lvServers_DoubleClick(object sender, EventArgs e)
+        {
+            int index = GetLvSelectedIndex();
+            if (index < 0)
+            {
+                return;
+            }
+
+            if (config.vmess[index].configType == (int)EConfigType.Vmess)
+            {
+                AddServerForm fm = new AddServerForm
+                {
+                    EditIndex = index
+                };
+                if (fm.ShowDialog() == DialogResult.OK)
+                {
+                    //刷新
+                    RefreshServers();
+                    LoadV2ray();
+                }
+            }
+            else if (config.vmess[index].configType == (int)EConfigType.Shadowsocks)
+            {
+                AddServer3Form fm = new AddServer3Form
+                {
+                    EditIndex = index
+                };
+                if (fm.ShowDialog() == DialogResult.OK)
+                {
+                    RefreshServers();
+                    LoadV2ray();
+                }
+            }
+            else if (config.vmess[index].configType == (int)EConfigType.Socks)
+            {
+                AddServer4Form fm = new AddServer4Form
+                {
+                    EditIndex = index
+                };
+                if (fm.ShowDialog() == DialogResult.OK)
+                {
+                    RefreshServers();
+                    LoadV2ray();
+                }
+            }
+            else
+            {
+                AddServer2Form fm2 = new AddServer2Form
+                {
+                    EditIndex = index
+                };
+                if (fm2.ShowDialog() == DialogResult.OK)
+                {
+                    //刷新
+                    RefreshServers();
+                    LoadV2ray();
+                }
+            }
+        }
+
+        private void lvServers_KeyDown(object sender, KeyEventArgs e)
+        {
+            if (e.Control)
+            {
+                switch (e.KeyCode)
+                {
+                    case Keys.A:
+                        menuSelectAll_Click(null, null);
+                        break;
+                    case Keys.C:
+                        menuExport2ShareUrl_Click(null, null);
+                        break;
+                    case Keys.V:
+                        menuAddServers_Click(null, null);
+                        break;
+                    case Keys.P:
+                        menuPingServer_Click(null, null);
+                        break;
+                    case Keys.O:
+                        menuTcpingServer_Click(null, null);
+                        break;
+                    case Keys.R:
+                        menuRealPingServer_Click(null, null);
+                        break;
+                    case Keys.S:
+                        menuScanScreen_Click(null, null);
+                        break;
+                    case Keys.T:
+                        menuSpeedServer_Click(null, null);
+                        break;
+                }
+            }
+            else
+            {
+                switch (e.KeyCode)
+                {
+                    case Keys.Enter:
+                        menuSetDefaultServer_Click(null, null);
+                        break;
+                    case Keys.Delete:
+                        menuRemoveServer_Click(null, null);
+                        break;
+                    case Keys.T:
+                        menuMoveTop_Click(null, null);
+                        break;
+                    case Keys.B:
+                        menuMoveBottom_Click(null, null);
+                        break;
+                    case Keys.U:
+                        menuMoveUp_Click(null, null);
+                        break;
+                    case Keys.D:
+                        menuMoveDown_Click(null, null);
+                        break;
+                }
+            }
+        }
+
+        private void menuAddVmessServer_Click(object sender, EventArgs e)
+        {
+            AddServerForm fm = new AddServerForm
+            {
+                EditIndex = -1
+            };
+            if (fm.ShowDialog() == DialogResult.OK)
+            {
+                //刷新
+                RefreshServers();
+                LoadV2ray();
+            }
+        }
+
+        private void menuRemoveServer_Click(object sender, EventArgs e)
+        {
+
+            int index = GetLvSelectedIndex();
+            if (index < 0)
+            {
+                return;
+            }
+            if (UI.ShowYesNo(UIRes.I18N("RemoveServer")) == DialogResult.No)
+            {
+                return;
+            }
+            for (int k = lvSelecteds.Count - 1; k >= 0; k--)
+            {
+                ConfigHandler.RemoveServer(ref config, lvSelecteds[k]);
+            }
+            //刷新
+            RefreshServers();
+            LoadV2ray();
+
+        }
+
+        private void menuRemoveDuplicateServer_Click(object sender, EventArgs e)
+        {
             Utils.DedupServerList(config.vmess, out List<VmessItem> servers, config.keepOlderDedupl);
-            int oldCount = config.vmess.Count;
-            int newCount = servers.Count;
-            if (servers != null)
-            {
-                config.vmess = servers;
-            }
-            //刷新
-            RefreshServers();
-            LoadV2ray();
-            UI.Show(string.Format(UIRes.I18N("RemoveDuplicateServerResult"), oldCount, newCount));
-        }
-
-        private void menuCopyServer_Click(object sender, EventArgs e)
-        {
-            int index = GetLvSelectedIndex();
-            if (index < 0)
-            {
-                return;
-            }
-            if (ConfigHandler.CopyServer(ref config, index) == 0)
-            {
-                //刷新
-                RefreshServers();
-            }
-        }
-
-        private void menuSetDefaultServer_Click(object sender, EventArgs e)
-        {
-            int index = GetLvSelectedIndex();
-            if (index < 0)
-            {
-                return;
-            }
-            SetDefaultServer(index);
-        }
-
-
-        private void menuPingServer_Click(object sender, EventArgs e)
-        {
-            Speedtest("ping");
-        }
-        private void menuTcpingServer_Click(object sender, EventArgs e)
-        {
-            Speedtest("tcping");
-        }
-
-        private void menuRealPingServer_Click(object sender, EventArgs e)
-        {
-            //if (!config.sysAgentEnabled)
-            //{
-            //    UI.Show(UIRes.I18N("NeedHttpGlobalProxy"));
-            //    return;
-            //}
-
-            //UI.Show(UIRes.I18N("SpeedServerTips"));
-
-            Speedtest("realping");
-        }
-
-        private void menuSpeedServer_Click(object sender, EventArgs e)
-        {
-            //if (!config.sysAgentEnabled)
-            //{
-            //    UI.Show(UIRes.I18N("NeedHttpGlobalProxy"));
-            //    return;
-            //}
-
-            //UI.Show(UIRes.I18N("SpeedServerTips"));
-
-            Speedtest("speedtest");
-        }
-        private void Speedtest(string actionType)
-        {
-            GetLvSelectedIndex();
-            ClearTestResult();
-            SpeedtestHandler statistics = new SpeedtestHandler(ref config, ref v2rayHandler, lvSelecteds, actionType, UpdateSpeedtestHandler);
-        }
-
-        private void menuExport2ClientConfig_Click(object sender, EventArgs e)
-        {
-            int index = GetLvSelectedIndex();
-            MainFormHandler.Instance.Export2ClientConfig(index, config);
-        }
-
-        private void menuExport2ServerConfig_Click(object sender, EventArgs e)
-        {
-            int index = GetLvSelectedIndex();
-            MainFormHandler.Instance.Export2ServerConfig(index, config);
-        }
-
-        private void menuExport2ShareUrl_Click(object sender, EventArgs e)
-        {
-            GetLvSelectedIndex();
-
-            StringBuilder sb = new StringBuilder();
-            foreach (int v in lvSelecteds)
-            {
-                string url = ConfigHandler.GetVmessQRCode(config, v);
-                if (Utils.IsNullOrEmpty(url))
-                {
-                    continue;
-                }
-                sb.Append(url);
-                sb.AppendLine();
-            }
-            if (sb.Length > 0)
-            {
-                Utils.SetClipboardData(sb.ToString());
-                AppendText(false, UIRes.I18N("BatchExportURLSuccessfully"));
-                //UI.Show(UIRes.I18N("BatchExportURLSuccessfully"));
-            }
-        }
-
-        private void menuExport2SubContent_Click(object sender, EventArgs e)
-        {
-            GetLvSelectedIndex();
-
-            StringBuilder sb = new StringBuilder();
-            foreach (int v in lvSelecteds)
-            {
-                string url = ConfigHandler.GetVmessQRCode(config, v);
-                if (Utils.IsNullOrEmpty(url))
-                {
-                    continue;
-                }
-                sb.Append(url);
-                sb.AppendLine();
-            }
-            if (sb.Length > 0)
-            {
-                Utils.SetClipboardData(Utils.Base64Encode(sb.ToString()));
-                UI.Show(UIRes.I18N("BatchExportSubscriptionSuccessfully"));
-            }
-        }
-
-        private void tsbOptionSetting_Click(object sender, EventArgs e)
-        {
-            OptionSettingForm fm = new OptionSettingForm();
-            if (fm.ShowDialog() == DialogResult.OK)
-            {
-                //刷新
-                RefreshServers();
-                LoadV2ray();
-                HttpProxyHandle.RestartHttpAgent(config, true);
-            }
-        }
-
-        private void tsbReload_Click(object sender, EventArgs e)
-        {
-            Global.reloadV2ray = true;
-            LoadV2ray();
-        }
-
-        private void tsbClose_Click(object sender, EventArgs e)
-        {
-            HideForm();
-            //this.WindowState = FormWindowState.Minimized;
-        }
-
-        /// <summary>
-        /// 设置活动服务器
-        /// </summary>
-        /// <param name="index"></param>
-        /// <returns></returns>
-        private int SetDefaultServer(int index)
-        {
-            if (index < 0)
-            {
-                UI.Show(UIRes.I18N("PleaseSelectServer"));
-                return -1;
-            }
-            if (ConfigHandler.SetDefaultServer(ref config, index) == 0)
-            {
-                //刷新
-                RefreshServers();
-                LoadV2ray();
-            }
-            return 0;
-        }
-
-        /// <summary>
-        /// 取得ListView选中的行
-        /// </summary>
-        /// <returns></returns>
-        private int GetLvSelectedIndex()
-        {
-            int index = -1;
-            lvSelecteds.Clear();
-            try
-            {
-                if (lvServers.SelectedIndices.Count <= 0)
-                {
-                    UI.Show(UIRes.I18N("PleaseSelectServer"));
-                    return index;
-                }
-
-                index = lvServers.SelectedIndices[0];
-                foreach (int i in lvServers.SelectedIndices)
-                {
-                    lvSelecteds.Add(i);
-                }
-                return index;
-            }
-            catch
-            {
-                return index;
-            }
-        }
-
-        private void menuAddCustomServer_Click(object sender, EventArgs e)
-        {
-            UI.Show(UIRes.I18N("CustomServerTips"));
-
-            OpenFileDialog fileDialog = new OpenFileDialog
-            {
-                Multiselect = false,
-                Filter = "Config|*.json|All|*.*"
-            };
-            if (fileDialog.ShowDialog() != DialogResult.OK)
-            {
-                return;
-            }
-            string fileName = fileDialog.FileName;
-            if (Utils.IsNullOrEmpty(fileName))
-            {
-                return;
-            }
-
-            if (ConfigHandler.AddCustomServer(ref config, fileName) == 0)
-            {
-                //刷新
-                RefreshServers();
-                LoadV2ray();
-                UI.Show(UIRes.I18N("SuccessfullyImportedCustomServer"));
-            }
-            else
-            {
-                UI.ShowWarning(UIRes.I18N("FailedImportedCustomServer"));
-            }
-        }
-
-        private void menuAddShadowsocksServer_Click(object sender, EventArgs e)
-        {
-            AddServer3Form fm = new AddServer3Form
-            {
-                EditIndex = -1
-            };
-            if (fm.ShowDialog() == DialogResult.OK)
-            {
-                //刷新
-                RefreshServers();
-                LoadV2ray();
-            }
-            ShowForm();
-        }
-
-        private void menuAddSocksServer_Click(object sender, EventArgs e)
-        {
-            AddServer4Form fm = new AddServer4Form
-            {
-                EditIndex = -1
-            };
-            if (fm.ShowDialog() == DialogResult.OK)
-            {
-                //刷新
-                RefreshServers();
-                LoadV2ray();
-            }
-            ShowForm();
-        }
-
-        private void menuAddServers_Click(object sender, EventArgs e)
-        {
-            string clipboardData = Utils.GetClipboardData();
-            int result = AddBatchServers(clipboardData);
-            if (result > 0)
-            {
-                UI.Show(string.Format(UIRes.I18N("SuccessfullyImportedServerViaClipboard"), result));
-            }
-        }
-
-        private void menuScanScreen_Click(object sender, EventArgs e)
-        {
-            HideForm();
-            bgwScan.RunWorkerAsync();
-        }
-
-        private int AddBatchServers(string clipboardData, string subid = "")
-        {
-            int counter;
-            int _Add()
-            {
-                return ConfigHandler.AddBatchServers(ref config, clipboardData, subid);
-            }
-            counter = _Add();
-            if (counter < 1)
-            {
-                clipboardData = Utils.Base64Decode(clipboardData);
-                counter = _Add();
-            }
-            RefreshServers();
-            return counter;
-        }
-
-        #endregion
-
-
-        #region 提示信息
-
-        /// <summary>
-        /// 消息委托
-        /// </summary>
-        /// <param name="notify"></param>
-        /// <param name="msg"></param>
-        void v2rayHandler_ProcessEvent(bool notify, string msg)
-        {
-            AppendText(notify, msg);
-        }
-
-        delegate void AppendTextDelegate(string text);
-        void AppendText(bool notify, string msg)
-        {
-            try
-            {
-                AppendText(msg);
-                if (notify)
-                {
-                    notifyMsg(msg);
-                }
-            }
-            catch
-            {
-            }
-        }
-
-        void AppendText(string text)
-        {
-            if (this.txtMsgBox.InvokeRequired)
-            {
-                Invoke(new AppendTextDelegate(AppendText), new object[] { text });
-            }
-            else
-            {
-                //this.txtMsgBox.AppendText(text);
-                ShowMsg(text);
-            }
-        }
-
-        /// <summary>
-        /// 提示信息
-        /// </summary>
-        /// <param name="msg"></param>
-        private void ShowMsg(string msg)
-        {
-            if (txtMsgBox.Lines.Length > 999)
-            {
-                ClearMsg();
-            }
-            this.txtMsgBox.AppendText(msg);
-            if (!msg.EndsWith(Environment.NewLine))
-            {
-                this.txtMsgBox.AppendText(Environment.NewLine);
-            }
-        }
-
-        /// <summary>
-        /// 清除信息
-        /// </summary>
-        private void ClearMsg()
-        {
-            this.txtMsgBox.Clear();
-        }
-
-        /// <summary>
-        /// 托盘信息
-        /// </summary>
-        /// <param name="msg"></param>
-        private void notifyMsg(string msg)
-        {
-            notifyMain.Text = msg;
-        }
-
-        #endregion
-
-
-        #region 托盘事件
-
-        private void notifyMain_MouseClick(object sender, MouseEventArgs e)
-        {
-            if (e.Button == MouseButtons.Left)
-            {
-                ShowForm();
-            }
-        }
-
-        private void menuExit_Click(object sender, EventArgs e)
-        {
-
-            this.Visible = false;
-            this.Close();
-
-            Application.Exit();
-        }
-
-
-        private void ShowForm()
-        {
-            this.Show();
-            this.WindowState = FormWindowState.Normal;
-            this.Activate();
-            //this.notifyIcon1.Visible = false;
-            this.ShowInTaskbar = true;
-            this.txtMsgBox.ScrollToCaret();
-
-            SetVisibleCore(true);
-        }
-
-        private void HideForm()
-        {
-            //this.WindowState = FormWindowState.Minimized;
-            this.Hide();
-            //this.notifyMain.Icon = this.Icon;
-            this.notifyMain.Visible = true;
-            this.ShowInTaskbar = false;
-
-            SetVisibleCore(false);
-        }
-
-        #endregion
-
-        #region 后台测速
-
-        private void SetTestResult(int k, string txt)
-        {
-            config.vmess[k].testResult = txt;
-            lvServers.Items[k].SubItems[8].Text = txt;
-        }
-        private void ClearTestResult()
-        {
-            foreach (int s in lvSelecteds)
-            {
-                SetTestResult(s, "");
-            }
-        }
-        private void UpdateSpeedtestHandler(int index, string msg)
-        {
-            lvServers.Invoke((MethodInvoker)delegate
-            {
-                lvServers.SuspendLayout();
-
-                SetTestResult(index, msg);
-
-                lvServers.ResumeLayout();
-            });
-        }
-
-        private void UpdateStatisticsHandler(ulong up, ulong down, List<ServerStatItem> statistics)
-        {
-            try
-            {
-                up /= (ulong)(config.statisticsFreshRate / 1000f);
-                down /= (ulong)(config.statisticsFreshRate / 1000f);
-                toolSslServerSpeed.Text = string.Format("{0}/s↑ | {1}/s↓", Utils.HumanFy(up), Utils.HumanFy(down));
-
-                List<string[]> datas = new List<string[]>();
-                for (int i = 0; i < config.vmess.Count; i++)
-                {
-                    int index = statistics.FindIndex(item_ => item_.itemId == config.vmess[i].getItemId());
-                    if (index != -1)
-                    {
-                        lvServers.Invoke((MethodInvoker)delegate
-                        {
-                            lvServers.SuspendLayout();
-
-                            int indexStart = 9;
-                            lvServers.Items[i].SubItems[indexStart++].Text = Utils.HumanFy(statistics[index].todayDown);
-                            lvServers.Items[i].SubItems[indexStart++].Text = Utils.HumanFy(statistics[index].todayUp);
-                            lvServers.Items[i].SubItems[indexStart++].Text = Utils.HumanFy(statistics[index].totalDown);
-                            lvServers.Items[i].SubItems[indexStart++].Text = Utils.HumanFy(statistics[index].totalUp);
-
-                            lvServers.ResumeLayout();
-                        });
-                    }
-                }
-            }
-            catch (Exception ex)
-            {
-                Utils.SaveLog(ex.Message, ex);
-            }
-        }
-
-        #endregion
-
-        #region 移动服务器
-
-        private void menuMoveTop_Click(object sender, EventArgs e)
-        {
-            MoveServer(EMove.Top);
-        }
-
-        private void menuMoveUp_Click(object sender, EventArgs e)
-        {
-            MoveServer(EMove.Up);
-        }
-
-        private void menuMoveDown_Click(object sender, EventArgs e)
-        {
-            MoveServer(EMove.Down);
-        }
-
-        private void menuMoveBottom_Click(object sender, EventArgs e)
-        {
-            MoveServer(EMove.Bottom);
-        }
-
-        private void MoveServer(EMove eMove)
-        {
-            int index = GetLvSelectedIndex();
-            if (index < 0)
-            {
-                UI.Show(UIRes.I18N("PleaseSelectServer"));
-                return;
-            }
-            if (ConfigHandler.MoveServer(ref config, index, eMove) == 0)
-            {
-                //TODO: reload is not good.
-                RefreshServers();
-                LoadV2ray();
-            }
-        }
-        private void menuSelectAll_Click(object sender, EventArgs e)
-        {
-            foreach (ListViewItem item in lvServers.Items)
-            {
-                item.Selected = true;
-            }
-        }
-
-        #endregion
-
-        #region 系统代理相关
-
-        private void menuCopyPACUrl_Click(object sender, EventArgs e)
-        {
-            Utils.SetClipboardData(HttpProxyHandle.GetPacUrl());
-        }
-
-        private void menuNotEnabledHttp_Click(object sender, EventArgs e)
-        {
-            SetListenerType(0);
-        }
-        private void menuGlobal_Click(object sender, EventArgs e)
-        {
-            SetListenerType(1);
-        }
-        private void menuGlobalPAC_Click(object sender, EventArgs e)
-        {
-            SetListenerType(2);
-        }
-        private void menuKeep_Click(object sender, EventArgs e)
-        {
-            SetListenerType(3);
-        }
-        private void menuKeepPAC_Click(object sender, EventArgs e)
-        {
-            SetListenerType(4);
-        }
-        private void menuKeepNothing_Click(object sender, EventArgs e)
-        {
-            SetListenerType(5);
-        }
-        private void menuKeepPACNothing_Click(object sender, EventArgs e)
-        {
-            SetListenerType(6);
-        }
-        private void SetListenerType(int type)
-        {
-            config.listenerType = type;
-            ChangePACButtonStatus(type);
-        }
-
-        private void ChangePACButtonStatus(int type)
-        {
-            if (type != 0)
-            {
-                HttpProxyHandle.RestartHttpAgent(config, false);
-            }
-            else
-            {
-                HttpProxyHandle.CloseHttpAgent(config);
-            }
-
-            for (int k = 0; k < menuSysAgentMode.DropDownItems.Count; k++)
-            {
-                ToolStripMenuItem item = ((ToolStripMenuItem)menuSysAgentMode.DropDownItems[k]);
-                item.Checked = (type == k);
-            }
-
-            ConfigHandler.SaveConfig(ref config, false);
-            DisplayToolStatus();
-        }
-
-        #endregion
-
-
-        #region CheckUpdate
-
-        private void askToDownload(DownloadHandle downloadHandle, string url)
-        {
-            if (UI.ShowYesNo(string.Format(UIRes.I18N("DownloadYesNo"), url)) == DialogResult.Yes)
-            {
-                if (httpProxyTest() > 0)
-                {
-                    int httpPort = config.GetLocalPort(Global.InboundHttp);
-                    WebProxy webProxy = new WebProxy(Global.Loopback, httpPort);
-                    downloadHandle.DownloadFileAsync(url, webProxy, 60);
-                }
-                else
-                {
-                    downloadHandle.DownloadFileAsync(url, null, 60);
-                }
-            }
-        }
-        private void tsbCheckUpdateN_Click(object sender, EventArgs e)
-        {
-            //System.Diagnostics.Process.Start(Global.UpdateUrl);
-            DownloadHandle downloadHandle = null;
-            if (downloadHandle == null)
-            {
-                downloadHandle = new DownloadHandle();
-                downloadHandle.AbsoluteCompleted += (sender2, args) =>
-                {
-                    if (args.Success)
-                    {
-                        AppendText(false, UIRes.I18N("MsgParsingV2rayCoreSuccessfully"));
-
-                        string url = args.Msg;
-                        this.Invoke((MethodInvoker)(delegate
-                        {
-                            askToDownload(downloadHandle, url);
-                        }));
-                    }
-                    else
-                    {
-                        AppendText(false, args.Msg);
-                    }
-                };
-                downloadHandle.UpdateCompleted += (sender2, args) =>
-                {
-                    if (args.Success)
-                    {
-                        AppendText(false, UIRes.I18N("MsgDownloadV2rayCoreSuccessfully"));
-
-                        try
-                        {
+            int oldCount = config.vmess.Count;
+            int newCount = servers.Count;
+            if (servers != null)
+            {
+                config.vmess = servers;
+            }
+            //刷新
+            RefreshServers();
+            LoadV2ray();
+            UI.Show(string.Format(UIRes.I18N("RemoveDuplicateServerResult"), oldCount, newCount));
+        }
+
+        private void menuCopyServer_Click(object sender, EventArgs e)
+        {
+            int index = GetLvSelectedIndex();
+            if (index < 0)
+            {
+                return;
+            }
+            if (ConfigHandler.CopyServer(ref config, index) == 0)
+            {
+                //刷新
+                RefreshServers();
+            }
+        }
+
+        private void menuSetDefaultServer_Click(object sender, EventArgs e)
+        {
+            int index = GetLvSelectedIndex();
+            if (index < 0)
+            {
+                return;
+            }
+            SetDefaultServer(index);
+        }
+
+
+        private void menuPingServer_Click(object sender, EventArgs e)
+        {
+            Speedtest("ping");
+        }
+        private void menuTcpingServer_Click(object sender, EventArgs e)
+        {
+            Speedtest("tcping");
+        }
+
+        private void menuRealPingServer_Click(object sender, EventArgs e)
+        {
+            //if (!config.sysAgentEnabled)
+            //{
+            //    UI.Show(UIRes.I18N("NeedHttpGlobalProxy"));
+            //    return;
+            //}
+
+            //UI.Show(UIRes.I18N("SpeedServerTips"));
+
+            Speedtest("realping");
+        }
+
+        private void menuSpeedServer_Click(object sender, EventArgs e)
+        {
+            //if (!config.sysAgentEnabled)
+            //{
+            //    UI.Show(UIRes.I18N("NeedHttpGlobalProxy"));
+            //    return;
+            //}
+
+            //UI.Show(UIRes.I18N("SpeedServerTips"));
+
+            Speedtest("speedtest");
+        }
+        private void Speedtest(string actionType)
+        {
+            GetLvSelectedIndex();
+            ClearTestResult();
+            SpeedtestHandler statistics = new SpeedtestHandler(ref config, ref v2rayHandler, lvSelecteds, actionType, UpdateSpeedtestHandler);
+        }
+
+        private void menuExport2ClientConfig_Click(object sender, EventArgs e)
+        {
+            int index = GetLvSelectedIndex();
+            MainFormHandler.Instance.Export2ClientConfig(index, config);
+        }
+
+        private void menuExport2ServerConfig_Click(object sender, EventArgs e)
+        {
+            int index = GetLvSelectedIndex();
+            MainFormHandler.Instance.Export2ServerConfig(index, config);
+        }
+
+        private void menuExport2ShareUrl_Click(object sender, EventArgs e)
+        {
+            GetLvSelectedIndex();
+
+            StringBuilder sb = new StringBuilder();
+            foreach (int v in lvSelecteds)
+            {
+                string url = ConfigHandler.GetVmessQRCode(config, v);
+                if (Utils.IsNullOrEmpty(url))
+                {
+                    continue;
+                }
+                sb.Append(url);
+                sb.AppendLine();
+            }
+            if (sb.Length > 0)
+            {
+                Utils.SetClipboardData(sb.ToString());
+                AppendText(false, UIRes.I18N("BatchExportURLSuccessfully"));
+                //UI.Show(UIRes.I18N("BatchExportURLSuccessfully"));
+            }
+        }
+
+        private void menuExport2SubContent_Click(object sender, EventArgs e)
+        {
+            GetLvSelectedIndex();
+
+            StringBuilder sb = new StringBuilder();
+            foreach (int v in lvSelecteds)
+            {
+                string url = ConfigHandler.GetVmessQRCode(config, v);
+                if (Utils.IsNullOrEmpty(url))
+                {
+                    continue;
+                }
+                sb.Append(url);
+                sb.AppendLine();
+            }
+            if (sb.Length > 0)
+            {
+                Utils.SetClipboardData(Utils.Base64Encode(sb.ToString()));
+                UI.Show(UIRes.I18N("BatchExportSubscriptionSuccessfully"));
+            }
+        }
+
+        private void tsbOptionSetting_Click(object sender, EventArgs e)
+        {
+            OptionSettingForm fm = new OptionSettingForm();
+            if (fm.ShowDialog() == DialogResult.OK)
+            {
+                //刷新
+                RefreshServers();
+                LoadV2ray();
+                HttpProxyHandle.RestartHttpAgent(config, true);
+            }
+        }
+
+        private void tsbReload_Click(object sender, EventArgs e)
+        {
+            Global.reloadV2ray = true;
+            LoadV2ray();
+        }
+
+        private void tsbClose_Click(object sender, EventArgs e)
+        {
+            HideForm();
+            //this.WindowState = FormWindowState.Minimized;
+        }
+
+        /// <summary>
+        /// 设置活动服务器
+        /// </summary>
+        /// <param name="index"></param>
+        /// <returns></returns>
+        private int SetDefaultServer(int index)
+        {
+            if (index < 0)
+            {
+                UI.Show(UIRes.I18N("PleaseSelectServer"));
+                return -1;
+            }
+            if (ConfigHandler.SetDefaultServer(ref config, index) == 0)
+            {
+                //刷新
+                RefreshServers();
+                LoadV2ray();
+            }
+            return 0;
+        }
+
+        /// <summary>
+        /// 取得ListView选中的行
+        /// </summary>
+        /// <returns></returns>
+        private int GetLvSelectedIndex()
+        {
+            int index = -1;
+            lvSelecteds.Clear();
+            try
+            {
+                if (lvServers.SelectedIndices.Count <= 0)
+                {
+                    UI.Show(UIRes.I18N("PleaseSelectServer"));
+                    return index;
+                }
+
+                index = lvServers.SelectedIndices[0];
+                foreach (int i in lvServers.SelectedIndices)
+                {
+                    lvSelecteds.Add(i);
+                }
+                return index;
+            }
+            catch
+            {
+                return index;
+            }
+        }
+
+        private void menuAddCustomServer_Click(object sender, EventArgs e)
+        {
+            UI.Show(UIRes.I18N("CustomServerTips"));
+
+            OpenFileDialog fileDialog = new OpenFileDialog
+            {
+                Multiselect = false,
+                Filter = "Config|*.json|All|*.*"
+            };
+            if (fileDialog.ShowDialog() != DialogResult.OK)
+            {
+                return;
+            }
+            string fileName = fileDialog.FileName;
+            if (Utils.IsNullOrEmpty(fileName))
+            {
+                return;
+            }
+
+            if (ConfigHandler.AddCustomServer(ref config, fileName) == 0)
+            {
+                //刷新
+                RefreshServers();
+                LoadV2ray();
+                UI.Show(UIRes.I18N("SuccessfullyImportedCustomServer"));
+            }
+            else
+            {
+                UI.ShowWarning(UIRes.I18N("FailedImportedCustomServer"));
+            }
+        }
+
+        private void menuAddShadowsocksServer_Click(object sender, EventArgs e)
+        {
+            AddServer3Form fm = new AddServer3Form
+            {
+                EditIndex = -1
+            };
+            if (fm.ShowDialog() == DialogResult.OK)
+            {
+                //刷新
+                RefreshServers();
+                LoadV2ray();
+            }
+            ShowForm();
+        }
+
+        private void menuAddSocksServer_Click(object sender, EventArgs e)
+        {
+            AddServer4Form fm = new AddServer4Form
+            {
+                EditIndex = -1
+            };
+            if (fm.ShowDialog() == DialogResult.OK)
+            {
+                //刷新
+                RefreshServers();
+                LoadV2ray();
+            }
+            ShowForm();
+        }
+
+        private void menuAddServers_Click(object sender, EventArgs e)
+        {
+            string clipboardData = Utils.GetClipboardData();
+            int result = AddBatchServers(clipboardData);
+            if (result > 0)
+            {
+                UI.Show(string.Format(UIRes.I18N("SuccessfullyImportedServerViaClipboard"), result));
+            }
+        }
+
+        private void menuScanScreen_Click(object sender, EventArgs e)
+        {
+            HideForm();
+            bgwScan.RunWorkerAsync();
+        }
+
+        private int AddBatchServers(string clipboardData, string subid = "")
+        {
+            int counter;
+            int _Add()
+            {
+                return ConfigHandler.AddBatchServers(ref config, clipboardData, subid);
+            }
+            counter = _Add();
+            if (counter < 1)
+            {
+                clipboardData = Utils.Base64Decode(clipboardData);
+                counter = _Add();
+            }
+            RefreshServers();
+            return counter;
+        }
+
+        private void update_subscription_Click(object sender, EventArgs e)
+        {
+            UpdateSubscriptionProcess();
+        }
+
+        #endregion
+
+
+        #region 提示信息
+
+        /// <summary>
+        /// 消息委托
+        /// </summary>
+        /// <param name="notify"></param>
+        /// <param name="msg"></param>
+        void v2rayHandler_ProcessEvent(bool notify, string msg)
+        {
+            AppendText(notify, msg);
+        }
+
+        delegate void AppendTextDelegate(string text);
+        void AppendText(bool notify, string msg)
+        {
+            try
+            {
+                AppendText(msg);
+                if (notify)
+                {
+                    notifyMsg(msg);
+                }
+            }
+            catch
+            {
+            }
+        }
+
+        void AppendText(string text)
+        {
+            if (this.txtMsgBox.InvokeRequired)
+            {
+                Invoke(new AppendTextDelegate(AppendText), new object[] { text });
+            }
+            else
+            {
+                //this.txtMsgBox.AppendText(text);
+                ShowMsg(text);
+            }
+        }
+
+        /// <summary>
+        /// 提示信息
+        /// </summary>
+        /// <param name="msg"></param>
+        private void ShowMsg(string msg)
+        {
+            if (txtMsgBox.Lines.Length > 999)
+            {
+                ClearMsg();
+            }
+            this.txtMsgBox.AppendText(msg);
+            if (!msg.EndsWith(Environment.NewLine))
+            {
+                this.txtMsgBox.AppendText(Environment.NewLine);
+            }
+        }
+
+        /// <summary>
+        /// 清除信息
+        /// </summary>
+        private void ClearMsg()
+        {
+            this.txtMsgBox.Clear();
+        }
+
+        /// <summary>
+        /// 托盘信息
+        /// </summary>
+        /// <param name="msg"></param>
+        private void notifyMsg(string msg)
+        {
+            notifyMain.Text = msg;
+        }
+
+        #endregion
+
+
+        #region 托盘事件
+
+        private void notifyMain_MouseClick(object sender, MouseEventArgs e)
+        {
+            if (e.Button == MouseButtons.Left)
+            {
+                ShowForm();
+            }
+        }
+
+        private void menuExit_Click(object sender, EventArgs e)
+        {
+
+            this.Visible = false;
+            this.Close();
+
+            Application.Exit();
+        }
+
+
+        private void ShowForm()
+        {
+            this.Show();
+            this.WindowState = FormWindowState.Normal;
+            this.Activate();
+            //this.notifyIcon1.Visible = false;
+            this.ShowInTaskbar = true;
+            this.txtMsgBox.ScrollToCaret();
+
+            SetVisibleCore(true);
+        }
+
+        private void HideForm()
+        {
+            //this.WindowState = FormWindowState.Minimized;
+            this.Hide();
+            //this.notifyMain.Icon = this.Icon;
+            this.notifyMain.Visible = true;
+            this.ShowInTaskbar = false;
+
+            SetVisibleCore(false);
+        }
+
+        #endregion
+
+        #region 后台测速
+
+        private void SetTestResult(int k, string txt)
+        {
+            config.vmess[k].testResult = txt;
+            lvServers.Items[k].SubItems[8].Text = txt;
+        }
+        private void ClearTestResult()
+        {
+            foreach (int s in lvSelecteds)
+            {
+                SetTestResult(s, "");
+            }
+        }
+        private void UpdateSpeedtestHandler(int index, string msg)
+        {
+            lvServers.Invoke((MethodInvoker)delegate
+            {
+                lvServers.SuspendLayout();
+
+                SetTestResult(index, msg);
+
+                lvServers.ResumeLayout();
+            });
+        }
+
+        private void UpdateStatisticsHandler(ulong up, ulong down, List<ServerStatItem> statistics)
+        {
+            try
+            {
+                up /= (ulong)(config.statisticsFreshRate / 1000f);
+                down /= (ulong)(config.statisticsFreshRate / 1000f);
+                toolSslServerSpeed.Text = string.Format("{0}/s↑ | {1}/s↓", Utils.HumanFy(up), Utils.HumanFy(down));
+
+                List<string[]> datas = new List<string[]>();
+                for (int i = 0; i < config.vmess.Count; i++)
+                {
+                    int index = statistics.FindIndex(item_ => item_.itemId == config.vmess[i].getItemId());
+                    if (index != -1)
+                    {
+                        lvServers.Invoke((MethodInvoker)delegate
+                        {
+                            lvServers.SuspendLayout();
+
+                            int indexStart = 9;
+                            lvServers.Items[i].SubItems[indexStart++].Text = Utils.HumanFy(statistics[index].todayDown);
+                            lvServers.Items[i].SubItems[indexStart++].Text = Utils.HumanFy(statistics[index].todayUp);
+                            lvServers.Items[i].SubItems[indexStart++].Text = Utils.HumanFy(statistics[index].totalDown);
+                            lvServers.Items[i].SubItems[indexStart++].Text = Utils.HumanFy(statistics[index].totalUp);
+
+                            lvServers.ResumeLayout();
+                        });
+                    }
+                }
+            }
+            catch (Exception ex)
+            {
+                Utils.SaveLog(ex.Message, ex);
+            }
+        }
+
+        #endregion
+
+        #region 移动服务器
+
+        private void menuMoveTop_Click(object sender, EventArgs e)
+        {
+            MoveServer(EMove.Top);
+        }
+
+        private void menuMoveUp_Click(object sender, EventArgs e)
+        {
+            MoveServer(EMove.Up);
+        }
+
+        private void menuMoveDown_Click(object sender, EventArgs e)
+        {
+            MoveServer(EMove.Down);
+        }
+
+        private void menuMoveBottom_Click(object sender, EventArgs e)
+        {
+            MoveServer(EMove.Bottom);
+        }
+
+        private void MoveServer(EMove eMove)
+        {
+            int index = GetLvSelectedIndex();
+            if (index < 0)
+            {
+                UI.Show(UIRes.I18N("PleaseSelectServer"));
+                return;
+            }
+            if (ConfigHandler.MoveServer(ref config, index, eMove) == 0)
+            {
+                //TODO: reload is not good.
+                RefreshServers();
+                LoadV2ray();
+            }
+        }
+        private void menuSelectAll_Click(object sender, EventArgs e)
+        {
+            foreach (ListViewItem item in lvServers.Items)
+            {
+                item.Selected = true;
+            }
+        }
+
+        #endregion
+
+        #region 系统代理相关
+
+        private void menuCopyPACUrl_Click(object sender, EventArgs e)
+        {
+            Utils.SetClipboardData(HttpProxyHandle.GetPacUrl());
+        }
+
+        private void menuNotEnabledHttp_Click(object sender, EventArgs e)
+        {
+            SetListenerType(0);
+        }
+        private void menuGlobal_Click(object sender, EventArgs e)
+        {
+            SetListenerType(1);
+        }
+        private void menuGlobalPAC_Click(object sender, EventArgs e)
+        {
+            SetListenerType(2);
+        }
+        private void menuKeep_Click(object sender, EventArgs e)
+        {
+            SetListenerType(3);
+        }
+        private void menuKeepPAC_Click(object sender, EventArgs e)
+        {
+            SetListenerType(4);
+        }
+        private void menuKeepNothing_Click(object sender, EventArgs e)
+        {
+            SetListenerType(5);
+        }
+        private void menuKeepPACNothing_Click(object sender, EventArgs e)
+        {
+            SetListenerType(6);
+        }
+        private void SetListenerType(int type)
+        {
+            config.listenerType = type;
+            ChangePACButtonStatus(type);
+        }
+
+        private void ChangePACButtonStatus(int type)
+        {
+            if (type != 0)
+            {
+                HttpProxyHandle.RestartHttpAgent(config, false);
+            }
+            else
+            {
+                HttpProxyHandle.CloseHttpAgent(config);
+            }
+
+            for (int k = 0; k < menuSysAgentMode.DropDownItems.Count; k++)
+            {
+                ToolStripMenuItem item = ((ToolStripMenuItem)menuSysAgentMode.DropDownItems[k]);
+                item.Checked = (type == k);
+            }
+
+            ConfigHandler.SaveConfig(ref config, false);
+            DisplayToolStatus();
+        }
+
+        #endregion
+
+
+        #region CheckUpdate
+
+        private void askToDownload(DownloadHandle downloadHandle, string url)
+        {
+            if (UI.ShowYesNo(string.Format(UIRes.I18N("DownloadYesNo"), url)) == DialogResult.Yes)
+            {
+                if (httpProxyTest() > 0)
+                {
+                    int httpPort = config.GetLocalPort(Global.InboundHttp);
+                    WebProxy webProxy = new WebProxy(Global.Loopback, httpPort);
+                    downloadHandle.DownloadFileAsync(url, webProxy, 60);
+                }
+                else
+                {
+                    downloadHandle.DownloadFileAsync(url, null, 60);
+                }
+            }
+        }
+        private void tsbCheckUpdateN_Click(object sender, EventArgs e)
+        {
+            //System.Diagnostics.Process.Start(Global.UpdateUrl);
+            DownloadHandle downloadHandle = null;
+            if (downloadHandle == null)
+            {
+                downloadHandle = new DownloadHandle();
+                downloadHandle.AbsoluteCompleted += (sender2, args) =>
+                {
+                    if (args.Success)
+                    {
+                        AppendText(false, UIRes.I18N("MsgParsingV2rayCoreSuccessfully"));
+
+                        string url = args.Msg;
+                        this.Invoke((MethodInvoker)(delegate
+                        {
+                            askToDownload(downloadHandle, url);
+                        }));
+                    }
+                    else
+                    {
+                        AppendText(false, args.Msg);
+                    }
+                };
+                downloadHandle.UpdateCompleted += (sender2, args) =>
+                {
+                    if (args.Success)
+                    {
+                        AppendText(false, UIRes.I18N("MsgDownloadV2rayCoreSuccessfully"));
+
+                        try
+                        {
                             string fileName = Utils.GetPath(downloadHandle.DownloadFileName);
                             Process process = Process.Start("v2rayUpgrade.exe", "\"" + fileName + "\"");
-                            if (process.Id > 0)
-                            {
-                                menuExit_Click(null, null);
-                            }
-                        }
-                        catch (Exception ex)
-                        {
-                            AppendText(false, ex.Message);
-                        }
-                    }
-                    else
-                    {
-                        AppendText(false, args.Msg);
-                    }
-                };
-                downloadHandle.Error += (sender2, args) =>
-                {
-                    AppendText(true, args.GetException().Message);
-                };
-            }
-
+                            if (process.Id > 0)
+                            {
+                                menuExit_Click(null, null);
+                            }
+                        }
+                        catch (Exception ex)
+                        {
+                            AppendText(false, ex.Message);
+                        }
+                    }
+                    else
+                    {
+                        AppendText(false, args.Msg);
+                    }
+                };
+                downloadHandle.Error += (sender2, args) =>
+                {
+                    AppendText(true, args.GetException().Message);
+                };
+            }
+
             AppendText(false, string.Format(UIRes.I18N("MsgStartUpdating"), "v2rayN"));
-            downloadHandle.CheckUpdateAsync("v2rayN");
-        }
-
-        private void tsbCheckUpdateCore_Click(object sender, EventArgs e)
-        {
-            DownloadHandle downloadHandle = null;
-            if (downloadHandle == null)
-            {
-                downloadHandle = new DownloadHandle();
-                downloadHandle.AbsoluteCompleted += (sender2, args) =>
-                {
-                    if (args.Success)
-                    {
-                        AppendText(false, UIRes.I18N("MsgParsingV2rayCoreSuccessfully"));
-
-                        string url = args.Msg;
-                        this.Invoke((MethodInvoker)(delegate
-                        {
-                            askToDownload(downloadHandle, url);
-                        }));
-                    }
-                    else
-                    {
-                        AppendText(false, args.Msg);
-                    }
-                };
-                downloadHandle.UpdateCompleted += (sender2, args) =>
-                {
-                    if (args.Success)
-                    {
-                        AppendText(false, UIRes.I18N("MsgDownloadV2rayCoreSuccessfully"));
-                        AppendText(false, UIRes.I18N("MsgUnpacking"));
-
-                        try
-                        {
-                            CloseV2ray();
-
-                            string fileName = downloadHandle.DownloadFileName;
-                            fileName = Utils.GetPath(fileName);
-                            FileManager.ZipExtractToFile(fileName);
-
-                            AppendText(false, UIRes.I18N("MsgUpdateV2rayCoreSuccessfullyMore"));
-
-                            Global.reloadV2ray = true;
-                            LoadV2ray();
-
-                            AppendText(false, UIRes.I18N("MsgUpdateV2rayCoreSuccessfully"));
-                        }
-                        catch (Exception ex)
-                        {
-                            AppendText(false, ex.Message);
-                        }
-                    }
-                    else
-                    {
-                        AppendText(false, args.Msg);
-                    }
-                };
-                downloadHandle.Error += (sender2, args) =>
-                {
-                    AppendText(true, args.GetException().Message);
-                };
-            }
-
+            downloadHandle.CheckUpdateAsync("v2rayN");
+        }
+
+        private void tsbCheckUpdateCore_Click(object sender, EventArgs e)
+        {
+            DownloadHandle downloadHandle = null;
+            if (downloadHandle == null)
+            {
+                downloadHandle = new DownloadHandle();
+                downloadHandle.AbsoluteCompleted += (sender2, args) =>
+                {
+                    if (args.Success)
+                    {
+                        AppendText(false, UIRes.I18N("MsgParsingV2rayCoreSuccessfully"));
+
+                        string url = args.Msg;
+                        this.Invoke((MethodInvoker)(delegate
+                        {
+                            askToDownload(downloadHandle, url);
+                        }));
+                    }
+                    else
+                    {
+                        AppendText(false, args.Msg);
+                    }
+                };
+                downloadHandle.UpdateCompleted += (sender2, args) =>
+                {
+                    if (args.Success)
+                    {
+                        AppendText(false, UIRes.I18N("MsgDownloadV2rayCoreSuccessfully"));
+                        AppendText(false, UIRes.I18N("MsgUnpacking"));
+
+                        try
+                        {
+                            CloseV2ray();
+
+                            string fileName = downloadHandle.DownloadFileName;
+                            fileName = Utils.GetPath(fileName);
+                            FileManager.ZipExtractToFile(fileName);
+
+                            AppendText(false, UIRes.I18N("MsgUpdateV2rayCoreSuccessfullyMore"));
+
+                            Global.reloadV2ray = true;
+                            LoadV2ray();
+
+                            AppendText(false, UIRes.I18N("MsgUpdateV2rayCoreSuccessfully"));
+                        }
+                        catch (Exception ex)
+                        {
+                            AppendText(false, ex.Message);
+                        }
+                    }
+                    else
+                    {
+                        AppendText(false, args.Msg);
+                    }
+                };
+                downloadHandle.Error += (sender2, args) =>
+                {
+                    AppendText(true, args.GetException().Message);
+                };
+            }
+
             AppendText(false, string.Format(UIRes.I18N("MsgStartUpdating"), "v2rayCore"));
-            downloadHandle.CheckUpdateAsync("Core");
-        }
-
-        private void tsbCheckUpdatePACList_Click(object sender, EventArgs e)
-        {
-            DownloadHandle pacListHandle = null;
-            if (pacListHandle == null)
-            {
-                pacListHandle = new DownloadHandle();
-                pacListHandle.UpdateCompleted += (sender2, args) =>
-                {
-                    if (args.Success)
-                    {
-                        string result = args.Msg;
-                        if (Utils.IsNullOrEmpty(result))
-                        {
-                            return;
-                        }
-                        pacListHandle.GenPacFile(result);
-
-                        AppendText(false, UIRes.I18N("MsgPACUpdateSuccessfully"));
-                    }
-                    else
-                    {
-                        AppendText(false, UIRes.I18N("MsgPACUpdateFailed"));
-                    }
-                };
-                pacListHandle.Error += (sender2, args) =>
-                {
-                    AppendText(true, args.GetException().Message);
-                };
-            }
-            AppendText(false, UIRes.I18N("MsgStartUpdatingPAC"));
-            pacListHandle.WebDownloadString(config.urlGFWList);
-        }
-
-        private void tsbCheckClearPACList_Click(object sender, EventArgs e)
-        {
-            try
-            {
-                File.WriteAllText(Utils.GetPath(Global.pacFILE), Utils.GetEmbedText(Global.BlankPacFileName), Encoding.UTF8);
-                AppendText(false, UIRes.I18N("MsgSimplifyPAC"));
-            }
-            catch (Exception ex)
-            {
-                Utils.SaveLog(ex.Message, ex);
-            }
-        }
-        #endregion
-
-        #region Help
-
-
-        private void tsbAbout_Click(object sender, EventArgs e)
-        {
-            Process.Start(Global.AboutUrl);
-        }
-
-        private void tsbPromotion_Click(object sender, EventArgs e)
-        {
-            Process.Start($"{Utils.Base64Decode(Global.PromotionUrl)}?t={DateTime.Now.Ticks}");
-        }
-        #endregion
-
-        #region ScanScreen
-
-
-        private void bgwScan_DoWork(object sender, System.ComponentModel.DoWorkEventArgs e)
-        {
-            string ret = Utils.ScanScreen();
-            bgwScan.ReportProgress(0, ret);
-        }
-
-        private void bgwScan_ProgressChanged(object sender, System.ComponentModel.ProgressChangedEventArgs e)
-        {
-            ShowForm();
-
-            string result = Convert.ToString(e.UserState);
-            if (Utils.IsNullOrEmpty(result))
-            {
-                UI.ShowWarning(UIRes.I18N("NoValidQRcodeFound"));
-            }
-            else
-            {
-                if (AddBatchServers(result) > 0)
-                {
-                    UI.Show(UIRes.I18N("SuccessfullyImportedServerViaScan"));
-                }
-            }
-        }
-
-        #endregion
-
-        #region 订阅
-        private void tsbSubSetting_Click(object sender, EventArgs e)
-        {
-            SubSettingForm fm = new SubSettingForm();
-            if (fm.ShowDialog() == DialogResult.OK)
-            {
-                RefreshServers();
-            }
-        }
-
-        private void tsbSubUpdate_Click(object sender, EventArgs e)
-        {
-            AppendText(false, UIRes.I18N("MsgUpdateSubscriptionStart"));
-
-            if (config.subItem == null || config.subItem.Count <= 0)
-            {
-                AppendText(false, UIRes.I18N("MsgNoValidSubscription"));
-                return;
-            }
-
-            for (int k = 1; k <= config.subItem.Count; k++)
-            {
-                string id = config.subItem[k - 1].id.TrimEx();
-                string url = config.subItem[k - 1].url.TrimEx();
-                string hashCode = $"{k}->";
-                if (config.subItem[k - 1].enabled == false)
-                {
-                    continue;
-                }
-                if (Utils.IsNullOrEmpty(id) || Utils.IsNullOrEmpty(url))
-                {
-                    AppendText(false, $"{hashCode}{UIRes.I18N("MsgNoValidSubscription")}");
-                    continue;
-                }
-
-                DownloadHandle downloadHandle3 = new DownloadHandle();
-                downloadHandle3.UpdateCompleted += (sender2, args) =>
-                {
-                    if (args.Success)
-                    {
-                        AppendText(false, $"{hashCode}{UIRes.I18N("MsgGetSubscriptionSuccessfully")}");
-                        string result = Utils.Base64Decode(args.Msg);
-                        if (Utils.IsNullOrEmpty(result))
-                        {
-                            AppendText(false, $"{hashCode}{UIRes.I18N("MsgSubscriptionDecodingFailed")}");
-                            return;
-                        }
-
-                        ConfigHandler.RemoveServerViaSubid(ref config, id);
-                        AppendText(false, $"{hashCode}{UIRes.I18N("MsgClearSubscription")}");
-                        RefreshServers();
-                        if (AddBatchServers(result, id) > 0)
-                        {
-                        }
-                        else
-                        {
-                            AppendText(false, $"{hashCode}{UIRes.I18N("MsgFailedImportSubscription")}");
-                        }
-                        AppendText(false, $"{hashCode}{UIRes.I18N("MsgUpdateSubscriptionEnd")}");
-                    }
-                    else
-                    {
-                        AppendText(false, args.Msg);
-                    }
-                };
-                downloadHandle3.Error += (sender2, args) =>
-                {
-                    AppendText(true, args.GetException().Message);
-                };
-
-                downloadHandle3.WebDownloadString(url);
-                AppendText(false, $"{hashCode}{UIRes.I18N("MsgStartGettingSubscriptions")}");
-            }
-        }
-
-        #endregion
-
-        #region Language
-
-        private void tsbLanguageDef_Click(object sender, EventArgs e)
-        {
-            SetCurrentLanguage("en");
-        }
-
-        private void tsbLanguageZhHans_Click(object sender, EventArgs e)
-        {
-            SetCurrentLanguage("zh-Hans");
-        }
-        private void SetCurrentLanguage(string value)
-        {
-            Utils.RegWriteValue(Global.MyRegPath, Global.MyRegKeyLanguage, value);
-            Application.Restart();
-        }
-
-
-        #endregion
-
-        private void tsbV2rayWebsite_Click(object sender, EventArgs e)
-        {
-            Process.Start(Global.v2rayWebsiteUrl);
-        }
-
-        private void tsbTestMe_Click(object sender, EventArgs e)
-        {
-            string result = httpProxyTest() + "ms";
-            AppendText(false, string.Format(UIRes.I18N("TestMeOutput"), result));
-        }
-        private int httpProxyTest()
-        {
-            SpeedtestHandler statistics = new SpeedtestHandler(ref config, ref v2rayHandler, lvSelecteds, "", UpdateSpeedtestHandler);
-            return statistics.RunAvailabilityCheck();
-        }
-    }
-}
-=======
-﻿using System;
-using System.Collections.Generic;
-using System.Drawing;
-using System.IO;
-using System.IO.Compression;
-using System.Text;
-using System.Windows.Forms;
-using v2rayN.Handler;
-using v2rayN.HttpProxyHandler;
-using v2rayN.Mode;
-using v2rayN.Base;
-using v2rayN.Tool;
-using System.Diagnostics;
-using v2rayN.Properties;
-using Newtonsoft.Json;
-
-namespace v2rayN.Forms
-{
-    public partial class MainForm : BaseForm
-    {
-        private V2rayHandler v2rayHandler;
-        private List<int> lvSelecteds = new List<int>();
-        private StatisticsHandler statistics = null;
-
-        #region Window 事件
-
-        public MainForm()
-        {
-            InitializeComponent();
-            this.ShowInTaskbar = false;
-            this.WindowState = FormWindowState.Minimized;
-            HideForm();
-            this.Text = Utils.GetVersion();
-            Global.processJob = new Job();
-
-            Application.ApplicationExit += (sender, args) =>
-            {
-                v2rayHandler.V2rayStop();
-
-                HttpProxyHandle.CloseHttpAgent(config);
-                PACServerHandle.Stop();
-
-                ConfigHandler.SaveConfig(ref config);
-                statistics?.SaveToFile();
-                statistics?.Close();
-            };
-        }
-
-        private void MainForm_Load(object sender, EventArgs e)
-        {
-            ConfigHandler.LoadConfig(ref config);
-            v2rayHandler = new V2rayHandler();
-            v2rayHandler.ProcessEvent += v2rayHandler_ProcessEvent;
-
-            if (config.enableStatistics)
-            {
-                statistics = new StatisticsHandler(config, UpdateStatisticsHandler);
-            }
-        }
-
-        private void MainForm_VisibleChanged(object sender, EventArgs e)
-        {
-            if (statistics == null || !statistics.Enable) return;
-            if ((sender as Form).Visible)
-            {
-                statistics.UpdateUI = true;
-            }
-            else
-            {
-                statistics.UpdateUI = false;
-            }
-        }
-
-        private void MainForm_Shown(object sender, EventArgs e)
-        {
-            InitServersView();
-            RefreshServers();
-            lvServers.AutoResizeColumns();
-
-            LoadV2ray();
-
-            HideForm();
-
-        }
-
-        private void MainForm_FormClosing(object sender, FormClosingEventArgs e)
-        {
-            if (e.CloseReason == CloseReason.UserClosing)
-            {
-                e.Cancel = true;
-                HideForm();
-                return;
-            }
-        }
-
-        private void MainForm_Resize(object sender, EventArgs e)
-        {
-            //if (this.WindowState == FormWindowState.Minimized)
-            //{
-            //    HideForm();
-            //}
-            //else
-            //{
-            //    //this.splitContainer1.SplitterDistance = config.uiItem.mainQRCodeWidth;
-            //}
-        }
-
-        private void splitContainer1_SplitterMoved(object sender, SplitterEventArgs e)
-        {
-            //config.uiItem.mainQRCodeWidth = splitContainer1.SplitterDistance;
-        }
-
-        //private const int WM_QUERYENDSESSION = 0x0011;
-        //protected override void WndProc(ref Message m)
-        //{
-        //    switch (m.Msg)
-        //    {
-        //        case WM_QUERYENDSESSION:
-        //            Utils.SaveLog("Windows shutdown UnsetProxy");
-
-        //            ConfigHandler.ToJsonFile(config);
-        //            statistics?.SaveToFile();
-        //            ProxySetting.UnsetProxy();
-        //            m.Result = (IntPtr)1;
-        //            break;
-        //        default:
-        //            base.WndProc(ref m);
-        //            break;
-        //    }
-        //}
-        #endregion
-
-        #region 显示服务器 listview 和 menu
-
-        /// <summary>
-        /// 刷新服务器
-        /// </summary>
-        private void RefreshServers()
-        {
-            RefreshServersView();
-            RefreshServersMenu();
-        }
-
-        /// <summary>
-        /// 初始化服务器列表
-        /// </summary>
-        private void InitServersView()
-        {
-            lvServers.Items.Clear();
-
-            lvServers.GridLines = true;
-            lvServers.FullRowSelect = true;
-            lvServers.View = View.Details;
-            lvServers.Scrollable = true;
-            lvServers.MultiSelect = true;
-            lvServers.HeaderStyle = ColumnHeaderStyle.Nonclickable;
-
-            lvServers.Columns.Add("", 30, HorizontalAlignment.Center);
-            lvServers.Columns.Add(UIRes.I18N("LvServiceType"), 80, HorizontalAlignment.Left);
-            lvServers.Columns.Add(UIRes.I18N("LvAlias"), 100, HorizontalAlignment.Left);
-            lvServers.Columns.Add(UIRes.I18N("LvAddress"), 120, HorizontalAlignment.Left);
-            lvServers.Columns.Add(UIRes.I18N("LvPort"), 50, HorizontalAlignment.Left);
-            lvServers.Columns.Add(UIRes.I18N("LvEncryptionMethod"), 90, HorizontalAlignment.Left);
-            lvServers.Columns.Add(UIRes.I18N("LvTransportProtocol"), 70, HorizontalAlignment.Left);
-            lvServers.Columns.Add(UIRes.I18N("LvSubscription"), 50, HorizontalAlignment.Left);
-            lvServers.Columns.Add(UIRes.I18N("LvTestResults"), 70, HorizontalAlignment.Left);
-
-            if (statistics != null && statistics.Enable)
-            {
-                lvServers.Columns.Add(UIRes.I18N("LvTotalUploadDataAmount"), 70, HorizontalAlignment.Left);
-                lvServers.Columns.Add(UIRes.I18N("LvTotalDownloadDataAmount"), 70, HorizontalAlignment.Left);
-                lvServers.Columns.Add(UIRes.I18N("LvTodayUploadDataAmount"), 70, HorizontalAlignment.Left);
-                lvServers.Columns.Add(UIRes.I18N("LvTodayDownloadDataAmount"), 70, HorizontalAlignment.Left);
-            }
-        }
-
-        /// <summary>
-        /// 刷新服务器列表
-        /// </summary>
-        private void RefreshServersView()
-        {
-            lvServers.Items.Clear();
-
-            for (int k = 0; k < config.vmess.Count; k++)
-            {
-                string def = string.Empty;
-                string totalUp = string.Empty,
-                        totalDown = string.Empty,
-                        todayUp = string.Empty,
-                        todayDown = string.Empty;
-                if (config.index.Equals(k))
-                {
-                    def = "√";
-                }
-
-                VmessItem item = config.vmess[k];
-
-                ListViewItem lvItem = null;
-                if (statistics != null && statistics.Enable)
-                {
-                    var index = statistics.Statistic.FindIndex(item_ => item_.itemId == item.getItemId());
-                    if (index != -1)
-                    {
-                        totalUp = Utils.HumanFy(statistics.Statistic[index].totalUp);
-                        totalDown = Utils.HumanFy(statistics.Statistic[index].totalDown);
-                        todayUp = Utils.HumanFy(statistics.Statistic[index].todayUp);
-                        todayDown = Utils.HumanFy(statistics.Statistic[index].todayDown);
-                    }
-
-                    lvItem = new ListViewItem(new string[]
-                    {
-                    def,
-                    ((EConfigType)item.configType).ToString(),
-                    item.remarks,
-                    item.address,
-                    item.port.ToString(),
-                    //item.id,
-                    //item.alterId.ToString(),
-                    item.security,
-                    item.network,
-                    item.getSubRemarks(config),
-                    item.testResult,
-                    totalUp,
-                    totalDown,
-                    todayUp,
-                    todayDown
-                    });
-                }
-                else
-                {
-                    lvItem = new ListViewItem(new string[]
-                   {
-                    def,
-                    ((EConfigType)item.configType).ToString(),
-                    item.remarks,
-                    item.address,
-                    item.port.ToString(),
-                    //item.id,
-                    //item.alterId.ToString(),
-                    item.security,
-                    item.network,
-                    item.getSubRemarks(config),
-                    item.testResult
-                    //totalUp,
-                    //totalDown,
-                    //todayUp,
-                    //todayDown,
-                   });
-                }
-
-                if (lvItem != null) lvServers.Items.Add(lvItem);
-            }
-
-            //if (lvServers.Items.Count > 0)
-            //{
-            //    if (lvServers.Items.Count <= testConfigIndex)
-            //    {
-            //        testConfigIndex = lvServers.Items.Count - 1;
-            //    }
-            //    lvServers.Items[testConfigIndex].Selected = true;
-            //    lvServers.Select();
-            //}
-        }
-
-        /// <summary>
-        /// 刷新托盘服务器菜单
-        /// </summary>
-        private void RefreshServersMenu()
-        {
-            menuServers.DropDownItems.Clear();
-
-            List<ToolStripMenuItem> lst = new List<ToolStripMenuItem>();
-            for (int k = 0; k < config.vmess.Count; k++)
-            {
-                VmessItem item = config.vmess[k];
-                string name = item.getSummary();
-
-                ToolStripMenuItem ts = new ToolStripMenuItem(name);
-                ts.Tag = k;
-                if (config.index.Equals(k))
-                {
-                    ts.Checked = true;
-                }
-                ts.Click += new EventHandler(ts_Click);
-                lst.Add(ts);
-            }
-            menuServers.DropDownItems.AddRange(lst.ToArray());
-        }
-
-        private void ts_Click(object sender, EventArgs e)
-        {
-            try
-            {
-                ToolStripItem ts = (ToolStripItem)sender;
-                int index = Utils.ToInt(ts.Tag);
-                SetDefaultServer(index);
-            }
-            catch
-            {
-            }
-        }
-
-        private void lvServers_SelectedIndexChanged(object sender, EventArgs e)
-        {
-            int index = -1;
-            try
-            {
-                if (lvServers.SelectedIndices.Count > 0)
-                {
-                    index = lvServers.SelectedIndices[0];
-                }
-            }
-            catch
-            {
-            }
-            if (index < 0)
-            {
-                return;
-            }
-            //qrCodeControl.showQRCode(index, config);
-        }
-
-        private void DisplayToolStatus()
-        {
-            toolSslSocksPort.Text =
-            toolSslHttpPort.Text =
-            toolSslPacPort.Text = "NONE";
-
-            toolSslSocksPort.Text = $"{Global.Loopback}:{config.inbound[0].localPort}";
-
-            if (config.listenerType != 0)
-            {
-                toolSslHttpPort.Text = $"{Global.Loopback}:{Global.httpPort}";
-                if (config.listenerType == 2 || config.listenerType == 4)
-                {
-                    if (PACServerHandle.IsRunning)
-                    {
-                        toolSslPacPort.Text = $"{HttpProxyHandle.GetPacUrl()}";
-                    }
-                    else
-                    {
-                        toolSslPacPort.Text = UIRes.I18N("StartPacFailed");
-                    }
-                }
-            }
-
-            notifyMain.Icon = MainFormHandler.Instance.GetNotifyIcon(config, this.Icon);
-        }
-        private void ssMain_ItemClicked(object sender, ToolStripItemClickedEventArgs e)
-        {
-            if (!Utils.IsNullOrEmpty(e.ClickedItem.Text))
-            {
-                Utils.SetClipboardData(e.ClickedItem.Text);
-            }
-        }
-
-        #endregion
-
-        #region v2ray 操作
-
-        /// <summary>
-        /// 载入V2ray
-        /// </summary>
-        private void LoadV2ray()
-        {
-            tsbReload.Enabled = false;
-
-            if (Global.reloadV2ray)
-            {
-                ClearMsg();
-            }
-            v2rayHandler.LoadV2ray(config);
-            Global.reloadV2ray = false;
-            ConfigHandler.SaveConfig(ref config, false);
-            statistics?.SaveToFile();
-
-            ChangePACButtonStatus(config.listenerType);
-
-            tsbReload.Enabled = true;
-        }
-
-        /// <summary>
-        /// 关闭V2ray
-        /// </summary>
-        private void CloseV2ray()
-        {
-            ConfigHandler.SaveConfig(ref config, false);
-            statistics?.SaveToFile();
-
-            ChangePACButtonStatus(0);
-
-            v2rayHandler.V2rayStop();
-        }
-
-        #endregion
-
-        #region 功能按钮
-
-        private void lvServers_Click(object sender, EventArgs e)
-        {
-            int index = -1;
-            try
-            {
-                if (lvServers.SelectedIndices.Count > 0)
-                {
-                    index = lvServers.SelectedIndices[0];
-                }
-            }
-            catch
-            {
-            }
-            if (index < 0)
-            {
-                return;
-            }
-            qrCodeControl.showQRCode(index, config);
-        }
-
-        private void lvServers_DoubleClick(object sender, EventArgs e)
-        {
-            int index = GetLvSelectedIndex();
-            if (index < 0)
-            {
-                return;
-            }
-
-            if (config.vmess[index].configType == (int)EConfigType.Vmess)
-            {
-                var fm = new AddServerForm();
-                fm.EditIndex = index;
-                if (fm.ShowDialog() == DialogResult.OK)
-                {
-                    //刷新
-                    RefreshServers();
-                    LoadV2ray();
-                }
-            }
-            else if (config.vmess[index].configType == (int)EConfigType.Shadowsocks)
-            {
-                var fm = new AddServer3Form();
-                fm.EditIndex = index;
-                if (fm.ShowDialog() == DialogResult.OK)
-                {
-                    RefreshServers();
-                    LoadV2ray();
-                }
-            }
-            else if (config.vmess[index].configType == (int)EConfigType.Socks)
-            {
-                var fm = new AddServer4Form();
-                fm.EditIndex = index;
-                if (fm.ShowDialog() == DialogResult.OK)
-                {
-                    RefreshServers();
-                    LoadV2ray();
-                }
-            }
-            else
-            {
-                var fm2 = new AddServer2Form();
-                fm2.EditIndex = index;
-                if (fm2.ShowDialog() == DialogResult.OK)
-                {
-                    //刷新
-                    RefreshServers();
-                    LoadV2ray();
-                }
-            }
-        }
-
-        private void lvServers_KeyDown(object sender, KeyEventArgs e)
-        {
-            if (e.Control)
-            {
-                switch (e.KeyCode)
-                {
-                    case Keys.A:
-                        menuSelectAll_Click(null, null);
-                        break;
-                    case Keys.P:
-                        menuPingServer_Click(null, null);
-                        break;
-                    case Keys.O:
-                        menuTcpingServer_Click(null, null);
-                        break;
-                    case Keys.R:
-                        menuRealPingServer_Click(null, null);
-                        break;
-                    case Keys.T:
-                        menuSpeedServer_Click(null, null);
-                        break;
-                }
-            }
-            switch (e.KeyCode)
-            {
-                case Keys.Enter:
-                    menuSetDefaultServer_Click(null, null);
-                    break;
-                case Keys.Delete:
-                    menuRemoveServer_Click(null, null);
-                    break;
-                case Keys.U:
-                    menuMoveUp_Click(null, null);
-                    break;
-                case Keys.D:
-                    menuMoveDown_Click(null, null);
-                    break;
-            }
-        }
-
-        private void menuAddVmessServer_Click(object sender, EventArgs e)
-        {
-            AddServerForm fm = new AddServerForm();
-            fm.EditIndex = -1;
-            if (fm.ShowDialog() == DialogResult.OK)
-            {
-                //刷新
-                RefreshServers();
-                LoadV2ray();
-            }
-        }
-
-        private void menuRemoveServer_Click(object sender, EventArgs e)
-        {
-
-            int index = GetLvSelectedIndex();
-            if (index < 0)
-            {
-                return;
-            }
-            if (UI.ShowYesNo(UIRes.I18N("RemoveServer")) == DialogResult.No)
-            {
-                return;
-            }
-            for (int k = lvSelecteds.Count - 1; k >= 0; k--)
-            {
-                ConfigHandler.RemoveServer(ref config, lvSelecteds[k]);
-            }
-            //刷新
-            RefreshServers();
-            LoadV2ray();
-
-        }
-
-        private void menuRemoveDuplicateServer_Click(object sender, EventArgs e)
-        {
-            List<Mode.VmessItem> servers = null;
-            Utils.DedupServerList(config.vmess, out servers);
-            if (servers != null)
-            {
-                config.vmess = servers;
-            }
-            //刷新
-            RefreshServers();
-            LoadV2ray();
-        }
-
-        private void menuCopyServer_Click(object sender, EventArgs e)
-        {
-            int index = GetLvSelectedIndex();
-            if (index < 0)
-            {
-                return;
-            }
-            if (ConfigHandler.CopyServer(ref config, index) == 0)
-            {
-                //刷新
-                RefreshServers();
-            }
-        }
-
-        private void menuSetDefaultServer_Click(object sender, EventArgs e)
-        {
-            int index = GetLvSelectedIndex();
-            if (index < 0)
-            {
-                return;
-            }
-            SetDefaultServer(index);
-        }
-
-
-        private void menuPingServer_Click(object sender, EventArgs e)
-        {
-            Speedtest("ping");
-        }
-        private void menuTcpingServer_Click(object sender, EventArgs e)
-        {
-            Speedtest("tcping");
-        }
-
-        private void menuRealPingServer_Click(object sender, EventArgs e)
-        {
-            //if (!config.sysAgentEnabled)
-            //{
-            //    UI.Show(UIRes.I18N("NeedHttpGlobalProxy"));
-            //    return;
-            //}
-
-            //UI.Show(UIRes.I18N("SpeedServerTips"));
-
-            Speedtest("realping");
-        }
-
-        private void menuSpeedServer_Click(object sender, EventArgs e)
-        {
-            //if (!config.sysAgentEnabled)
-            //{
-            //    UI.Show(UIRes.I18N("NeedHttpGlobalProxy"));
-            //    return;
-            //}
-
-            //UI.Show(UIRes.I18N("SpeedServerTips"));
-
-            Speedtest("speedtest");
-        }
-        private void Speedtest(string actionType)
-        {
-            GetLvSelectedIndex();
-            ClearTestResult();
-            var statistics = new SpeedtestHandler(ref config, ref v2rayHandler, lvSelecteds, actionType, UpdateSpeedtestHandler);
-        }
-
-        private void menuExport2ClientConfig_Click(object sender, EventArgs e)
-        {
-            int index = GetLvSelectedIndex();
-            MainFormHandler.Instance.Export2ClientConfig(index, config);
-        }
-
-        private void menuExport2ServerConfig_Click(object sender, EventArgs e)
-        {
-            int index = GetLvSelectedIndex();
-            MainFormHandler.Instance.Export2ServerConfig(index, config);
-        }
-
-        private void menuExport2ShareUrl_Click(object sender, EventArgs e)
-        {
-            GetLvSelectedIndex();
-
-            StringBuilder sb = new StringBuilder();
-            for (int k = 0; k < lvSelecteds.Count; k++)
-            {
-                string url = ConfigHandler.GetVmessQRCode(config, lvSelecteds[k]);
-                if (Utils.IsNullOrEmpty(url))
-                {
-                    continue;
-                }
-                sb.Append(url);
-                sb.AppendLine();
-            }
-            if (sb.Length > 0)
-            {
-                Utils.SetClipboardData(sb.ToString());
-                UI.Show(UIRes.I18N("BatchExportURLSuccessfully"));
-            }
-        }
-
-        private void menuExport2SubContent_Click(object sender, EventArgs e)
-        {
-            GetLvSelectedIndex();
-
-            StringBuilder sb = new StringBuilder();
-            for (int k = 0; k < lvSelecteds.Count; k++)
-            {
-                string url = ConfigHandler.GetVmessQRCode(config, lvSelecteds[k]);
-                if (Utils.IsNullOrEmpty(url))
-                {
-                    continue;
-                }
-                sb.Append(url);
-                sb.AppendLine();
-            }
-            if (sb.Length > 0)
-            {
-                Utils.SetClipboardData(Utils.Base64Encode(sb.ToString()));
-                UI.Show(UIRes.I18N("BatchExportSubscriptionSuccessfully"));
-            }
-        }
-
-        private void tsbOptionSetting_Click(object sender, EventArgs e)
-        {
-            OptionSettingForm fm = new OptionSettingForm();
-            if (fm.ShowDialog() == DialogResult.OK)
-            {
-                //刷新
-                RefreshServers();
-                LoadV2ray();
-            }
-        }
-
-        private void tsbReload_Click(object sender, EventArgs e)
-        {
-            Global.reloadV2ray = true;
-            LoadV2ray();
-        }
-
-        private void tsbClose_Click(object sender, EventArgs e)
-        {
-            HideForm();
-            //this.WindowState = FormWindowState.Minimized;
-        }
-
-        /// <summary>
-        /// 设置活动服务器
-        /// </summary>
-        /// <param name="index"></param>
-        /// <returns></returns>
-        private int SetDefaultServer(int index)
-        {
-            if (index < 0)
-            {
-                UI.Show(UIRes.I18N("PleaseSelectServer"));
-                return -1;
-            }
-            if (ConfigHandler.SetDefaultServer(ref config, index) == 0)
-            {
-                //刷新
-                RefreshServers();
-                LoadV2ray();
-            }
-            return 0;
-        }
-
-        /// <summary>
-        /// 取得ListView选中的行
-        /// </summary>
-        /// <returns></returns>
-        private int GetLvSelectedIndex()
-        {
-            int index = -1;
-            lvSelecteds.Clear();
-            try
-            {
-                if (lvServers.SelectedIndices.Count <= 0)
-                {
-                    UI.Show(UIRes.I18N("PleaseSelectServer"));
-                    return index;
-                }
-
-                index = lvServers.SelectedIndices[0];
-                foreach (int i in lvServers.SelectedIndices)
-                {
-                    lvSelecteds.Add(i);
-                }
-                return index;
-            }
-            catch
-            {
-                return index;
-            }
-        }
-
-        private void menuAddCustomServer_Click(object sender, EventArgs e)
-        {
-            UI.Show(UIRes.I18N("CustomServerTips"));
-
-            OpenFileDialog fileDialog = new OpenFileDialog();
-            fileDialog.Multiselect = false;
-            fileDialog.Filter = "Config|*.json|All|*.*";
-            if (fileDialog.ShowDialog() != DialogResult.OK)
-            {
-                return;
-            }
-            string fileName = fileDialog.FileName;
-            if (Utils.IsNullOrEmpty(fileName))
-            {
-                return;
-            }
-
-            if (ConfigHandler.AddCustomServer(ref config, fileName) == 0)
-            {
-                //刷新
-                RefreshServers();
-                LoadV2ray();
-                UI.Show(UIRes.I18N("SuccessfullyImportedCustomServer"));
-            }
-            else
-            {
-                UI.Show(UIRes.I18N("FailedImportedCustomServer"));
-            }
-        }
-
-        private void menuAddShadowsocksServer_Click(object sender, EventArgs e)
-        {
-            var fm = new AddServer3Form();
-            fm.EditIndex = -1;
-            if (fm.ShowDialog() == DialogResult.OK)
-            {
-                //刷新
-                RefreshServers();
-                LoadV2ray();
-            }
-            ShowForm();
-        }
-
-        private void menuAddSocksServer_Click(object sender, EventArgs e)
-        {
-            var fm = new AddServer4Form();
-            fm.EditIndex = -1;
-            if (fm.ShowDialog() == DialogResult.OK)
-            {
-                //刷新
-                RefreshServers();
-                LoadV2ray();
-            }
-            ShowForm();
-        }
-
-        private void menuAddServers_Click(object sender, EventArgs e)
-        {
-            string clipboardData = Utils.GetClipboardData();
-            if (AddBatchServers(clipboardData) == 0)
-            {
-                UI.Show(UIRes.I18N("SuccessfullyImportedServerViaClipboard"));
-            }
-        }
-
-        private void menuScanScreen_Click(object sender, EventArgs e)
-        {
-            HideForm();
-            bgwScan.RunWorkerAsync();
-        }
-
-        private int AddBatchServers(string clipboardData, string subid = "")
-        {
-            if (ConfigHandler.AddBatchServers(ref config, clipboardData, subid) != 0)
-            {
-                clipboardData = Utils.Base64Decode(clipboardData);
-                if (ConfigHandler.AddBatchServers(ref config, clipboardData, subid) != 0)
-                {
-                    return -1;
-                }
-            }
-            RefreshServers();
-            return 0;
-        }
-
-        private void update_subscription_Click(object sender, EventArgs e)
-        {
-            UpdateSubscriptionProcess();
-        }
-
-        #endregion
-
-
-        #region 提示信息
-
-        /// <summary>
-        /// 消息委托
-        /// </summary>
-        /// <param name="notify"></param>
-        /// <param name="msg"></param>
-        void v2rayHandler_ProcessEvent(bool notify, string msg)
-        {
-            AppendText(notify, msg);
-        }
-
-        delegate void AppendTextDelegate(string text);
-        void AppendText(bool notify, string msg)
-        {
-            try
-            {
-                AppendText(msg);
-                if (notify)
-                {
-                    notifyMsg(msg);
-                }
-            }
-            catch
-            {
-            }
-        }
-
-        void AppendText(string text)
-        {
-            if (this.txtMsgBox.InvokeRequired)
-            {
-                Invoke(new AppendTextDelegate(AppendText), new object[] { text });
-            }
-            else
-            {
-                //this.txtMsgBox.AppendText(text);
-                ShowMsg(text);
-            }
-        }
-
-        /// <summary>
-        /// 提示信息
-        /// </summary>
-        /// <param name="msg"></param>
-        private void ShowMsg(string msg)
-        {
-            if (txtMsgBox.Lines.Length > 999)
-            {
-                ClearMsg();
-            }
-            this.txtMsgBox.AppendText(msg);
-            if (!msg.EndsWith(Environment.NewLine))
-            {
-                this.txtMsgBox.AppendText(Environment.NewLine);
-            }
-        }
-
-        /// <summary>
-        /// 清除信息
-        /// </summary>
-        private void ClearMsg()
-        {
-            this.txtMsgBox.Clear();
-        }
-
-        /// <summary>
-        /// 托盘信息
-        /// </summary>
-        /// <param name="msg"></param>
-        private void notifyMsg(string msg)
-        {
-            notifyMain.Text = msg;
-        }
-
-        #endregion
-
-
-        #region 托盘事件
-
-        private void notifyMain_MouseClick(object sender, MouseEventArgs e)
-        {
-            if (e.Button == System.Windows.Forms.MouseButtons.Left)
-            {
-                ShowForm();
-            }
-        }
-
-        private void menuExit_Click(object sender, EventArgs e)
-        {
-
-            this.Visible = false;
-            this.Close();
-
-            Application.Exit();
-        }
-
-
-        private void ShowForm()
-        {
-            this.Show();
-            this.WindowState = FormWindowState.Normal;
-            this.Activate();
-            //this.notifyIcon1.Visible = false;
-            this.ShowInTaskbar = true;
-            this.txtMsgBox.ScrollToCaret();
-
-            SetVisibleCore(true);
-        }
-
-        private void HideForm()
-        {
-            //this.WindowState = FormWindowState.Minimized;
-            this.Hide();
-            //this.notifyMain.Icon = this.Icon;
-            this.notifyMain.Visible = true;
-            this.ShowInTaskbar = false;
-
-            SetVisibleCore(false);
-        }
-
-        #endregion
-
-        #region 后台测速
-
-        private void SetTestResult(int k, string txt)
-        {
-            config.vmess[k].testResult = txt;
-            lvServers.Items[k].SubItems[8].Text = txt;
-        }
-        private void ClearTestResult()
-        {
-            for (int k = 0; k < lvSelecteds.Count; k++)
-            {
-                SetTestResult(lvSelecteds[k], "");
-            }
-        }
-        private void UpdateSpeedtestHandler(int index, string msg)
-        {
-            lvServers.Invoke((MethodInvoker)delegate
-            {
-                lvServers.SuspendLayout();
-
-                SetTestResult(index, msg);
-
-                lvServers.ResumeLayout();
-            });
-        }
-
-        private void UpdateStatisticsHandler(ulong up, ulong down, List<ServerStatItem> statistics)
-        {
-            try
-            {
-                up /= (ulong)(config.statisticsFreshRate / 1000f);
-                down /= (ulong)(config.statisticsFreshRate / 1000f);
-                toolSslServerSpeed.Text = string.Format("{0}/s↑ | {1}/s↓", Utils.HumanFy(up), Utils.HumanFy(down));
-
-                List<string[]> datas = new List<string[]>();
-                for (int i = 0; i < config.vmess.Count; i++)
-                {
-                    var index = statistics.FindIndex(item_ => item_.itemId == config.vmess[i].getItemId());
-                    if (index != -1)
-                    {
-                        lvServers.Invoke((MethodInvoker)delegate
-                        {
-                            lvServers.SuspendLayout();
-
-                            var indexStart = 9;
-                            lvServers.Items[i].SubItems[indexStart++].Text = Utils.HumanFy(statistics[index].totalUp);
-                            lvServers.Items[i].SubItems[indexStart++].Text = Utils.HumanFy(statistics[index].totalDown);
-                            lvServers.Items[i].SubItems[indexStart++].Text = Utils.HumanFy(statistics[index].todayUp);
-                            lvServers.Items[i].SubItems[indexStart++].Text = Utils.HumanFy(statistics[index].todayDown);
-
-                            lvServers.ResumeLayout();
-                        });
-                    }
-                }
-            }
-            catch (Exception ex)
-            {
-                Utils.SaveLog(ex.Message, ex);
-            }
-        }
-
-        #endregion
-
-        #region 移动服务器
-
-        private void menuMoveTop_Click(object sender, EventArgs e)
-        {
-            MoveServer(EMove.Top);
-        }
-
-        private void menuMoveUp_Click(object sender, EventArgs e)
-        {
-            MoveServer(EMove.Up);
-        }
-
-        private void menuMoveDown_Click(object sender, EventArgs e)
-        {
-            MoveServer(EMove.Down);
-        }
-
-        private void menuMoveBottom_Click(object sender, EventArgs e)
-        {
-            MoveServer(EMove.Bottom);
-        }
-
-        private void MoveServer(EMove eMove)
-        {
-            int index = GetLvSelectedIndex();
-            if (index < 0)
-            {
-                UI.Show(UIRes.I18N("PleaseSelectServer"));
-                return;
-            }
-            if (ConfigHandler.MoveServer(ref config, index, eMove) == 0)
-            {
-                //刷新
-                RefreshServers();
-                LoadV2ray();
-            }
-        }
-        private void menuSelectAll_Click(object sender, EventArgs e)
-        {
-            foreach (ListViewItem item in lvServers.Items)
-            {
-                item.Selected = true;
-            }
-        }
-
-        #endregion
-
-        #region 系统代理相关
-
-        private void menuCopyPACUrl_Click(object sender, EventArgs e)
-        {
-            Utils.SetClipboardData(HttpProxyHandle.GetPacUrl());
-        }
-
-        private void menuNotEnabledHttp_Click(object sender, EventArgs e)
-        {
-            SetListenerType(0);
-        }
-
-        private void menuGlobal_Click(object sender, EventArgs e)
-        {
-            SetListenerType(1);
-        }
-
-        private void menuGlobalPAC_Click(object sender, EventArgs e)
-        {
-            SetListenerType(2);
-        }
-
-        private void menuKeep_Click(object sender, EventArgs e)
-        {
-            SetListenerType(3);
-        }
-
-        private void menuKeepPAC_Click(object sender, EventArgs e)
-        {
-            SetListenerType(4);
-        }
-
-        private void SetListenerType(int type)
-        {
-            config.listenerType = type;
-            ChangePACButtonStatus(type);
-        }
-
-        private void ChangePACButtonStatus(int type)
-        {
-            if (type != 0)
-            {
-                HttpProxyHandle.RestartHttpAgent(config, false);
-            }
-            else
-            {
-                HttpProxyHandle.CloseHttpAgent(config);
-            }
-
-            for (int k = 0; k < menuSysAgentMode.DropDownItems.Count; k++)
-            {
-                var item = ((ToolStripMenuItem)menuSysAgentMode.DropDownItems[k]);
-                item.Checked = (type == k);
-            }
-
-            ConfigHandler.SaveConfig(ref config, false);
-            DisplayToolStatus();
-        }
-
-        #endregion
-
-
-        #region CheckUpdate
-
-        private void tsbCheckUpdateN_Click(object sender, EventArgs e)
-        {
-            //System.Diagnostics.Process.Start(Global.UpdateUrl);
-            DownloadHandle downloadHandle = null;
-            if (downloadHandle == null)
-            {
-                downloadHandle = new DownloadHandle();
-                downloadHandle.AbsoluteCompleted += (sender2, args) =>
-                {
-                    if (args.Success)
-                    {
-                        AppendText(false, UIRes.I18N("MsgParsingV2rayCoreSuccessfully"));
-
-                        string url = args.Msg;
-                        this.Invoke((MethodInvoker)(delegate
-                        {
-
-                            if (UI.ShowYesNo(string.Format(UIRes.I18N("DownloadYesNo"), url)) == DialogResult.No)
-                            {
-                                return;
-                            }
-                            else
-                            {
-                                downloadHandle.DownloadFileAsync(config, url, null, -1);
-                            }
-                        }));
-                    }
-                    else
-                    {
-                        AppendText(false, args.Msg);
-                    }
-                };
-                downloadHandle.UpdateCompleted += (sender2, args) =>
-                {
-                    if (args.Success)
-                    {
-                        AppendText(false, UIRes.I18N("MsgDownloadV2rayCoreSuccessfully"));
-
-                        try
-                        {
-                            var fileName = Utils.GetPath(downloadHandle.DownloadFileName);
-                            var process = Process.Start("v2rayUpgrade.exe", fileName);
-                            if (process.Id > 0)
-                            {
-                                menuExit_Click(null, null);
-                            }
-                        }
-                        catch (Exception ex)
-                        {
-                            AppendText(false, ex.Message);
-                        }
-                    }
-                    else
-                    {
-                        AppendText(false, args.Msg);
-                    }
-                };
-                downloadHandle.Error += (sender2, args) =>
-                {
-                    AppendText(true, args.GetException().Message);
-                };
-            }
-
-            AppendText(false, UIRes.I18N("MsgStartUpdatingV2rayCore"));
-            downloadHandle.AbsoluteV2rayN(config);
-        }
-
-        private void tsbCheckUpdateCore_Click(object sender, EventArgs e)
-        {
-            DownloadHandle downloadHandle = null;
-            if (downloadHandle == null)
-            {
-                downloadHandle = new DownloadHandle();
-                downloadHandle.AbsoluteCompleted += (sender2, args) =>
-                {
-                    if (args.Success)
-                    {
-                        AppendText(false, UIRes.I18N("MsgParsingV2rayCoreSuccessfully"));
-
-                        string url = args.Msg;
-                        this.Invoke((MethodInvoker)(delegate
-                        {
-
-                            if (UI.ShowYesNo(string.Format(UIRes.I18N("DownloadYesNo"), url)) == DialogResult.No)
-                            {
-                                return;
-                            }
-                            else
-                            {
-                                downloadHandle.DownloadFileAsync(config, url, null, -1);
-                            }
-                        }));
-                    }
-                    else
-                    {
-                        AppendText(false, args.Msg);
-                    }
-                };
-                downloadHandle.UpdateCompleted += (sender2, args) =>
-                {
-                    if (args.Success)
-                    {
-                        AppendText(false, UIRes.I18N("MsgDownloadV2rayCoreSuccessfully"));
-                        AppendText(false, UIRes.I18N("MsgUnpacking"));
-
-                        try
-                        {
-                            CloseV2ray();
-
-                            string fileName = downloadHandle.DownloadFileName;
-                            fileName = Utils.GetPath(fileName);
-                            FileManager.ZipExtractToFile(fileName);
-
-                            AppendText(false, UIRes.I18N("MsgUpdateV2rayCoreSuccessfullyMore"));
-
-                            Global.reloadV2ray = true;
-                            LoadV2ray();
-
-                            AppendText(false, UIRes.I18N("MsgUpdateV2rayCoreSuccessfully"));
-                        }
-                        catch (Exception ex)
-                        {
-                            AppendText(false, ex.Message);
-                        }
-                    }
-                    else
-                    {
-                        AppendText(false, args.Msg);
-                    }
-                };
-                downloadHandle.Error += (sender2, args) =>
-                {
-                    AppendText(true, args.GetException().Message);
-                };
-            }
-
-            AppendText(false, UIRes.I18N("MsgStartUpdatingV2rayCore"));
-            downloadHandle.AbsoluteV2rayCore(config);
-        }
-
-        private void tsbCheckUpdatePACList_Click(object sender, EventArgs e)
-        {
-            DownloadHandle pacListHandle = null;
-            if (pacListHandle == null)
-            {
-                pacListHandle = new DownloadHandle();
-                pacListHandle.UpdateCompleted += (sender2, args) =>
-                {
-                    if (args.Success)
-                    {
-                        var result = args.Msg;
-                        if (Utils.IsNullOrEmpty(result))
-                        {
-                            return;
-                        }
-                        pacListHandle.GenPacFile(result);
-
-                        AppendText(false, UIRes.I18N("MsgPACUpdateSuccessfully"));
-                    }
-                    else
-                    {
-                        AppendText(false, UIRes.I18N("MsgPACUpdateFailed"));
-                    }
-                };
-                pacListHandle.Error += (sender2, args) =>
-                {
-                    AppendText(true, args.GetException().Message);
-                };
-            }
-            AppendText(false, UIRes.I18N("MsgStartUpdatingPAC"));
-            pacListHandle.WebDownloadString(config.urlGFWList);
-        }
-
-        private void tsbCheckClearPACList_Click(object sender, EventArgs e)
-        {
-            try
-            {
-                File.WriteAllText(Utils.GetPath(Global.pacFILE), Utils.GetEmbedText(Global.BlankPacFileName), Encoding.UTF8);
-                AppendText(false, UIRes.I18N("MsgSimplifyPAC"));
-            }
-            catch (Exception ex)
-            {
-                Utils.SaveLog(ex.Message, ex);
-            }
-        }
-        #endregion
-
-        #region Help
-
-
-        private void tsbAbout_Click(object sender, EventArgs e)
-        {
-            System.Diagnostics.Process.Start(Global.AboutUrl);
-        }
-
-        private void tsbPromotion_Click(object sender, EventArgs e)
-        {
-            System.Diagnostics.Process.Start($"{Utils.Base64Decode(Global.PromotionUrl)}?t={DateTime.Now.Ticks}");
-        }
-        #endregion
-
-        #region ScanScreen
-
-
-        private void bgwScan_DoWork(object sender, System.ComponentModel.DoWorkEventArgs e)
-        {
-            string ret = Utils.ScanScreen();
-            bgwScan.ReportProgress(0, ret);
-        }
-
-        private void bgwScan_ProgressChanged(object sender, System.ComponentModel.ProgressChangedEventArgs e)
-        {
-            ShowForm();
-
-            string result = Convert.ToString(e.UserState);
-            if (Utils.IsNullOrEmpty(result))
-            {
-                UI.Show(UIRes.I18N("NoValidQRcodeFound"));
-            }
-            else
-            {
-                if (AddBatchServers(result) == 0)
-                {
-                    UI.Show(UIRes.I18N("SuccessfullyImportedServerViaScan"));
-                }
-            }
-        }
-
-        #endregion
-
-        #region 订阅
-        private void tsbSubSetting_Click(object sender, EventArgs e)
-        {
-            SubSettingForm fm = new SubSettingForm();
-            if (fm.ShowDialog() == DialogResult.OK)
-            {
-                RefreshServers();
-            }
-        }
-
-        private void tsbSubUpdate_Click(object sender, EventArgs e)
-        {
-            UpdateSubscriptionProcess();
-        }
-
-        /// <summary>
-        /// the subscription update process
-        /// </summary>
-        private void UpdateSubscriptionProcess()
-        {
-            AppendText(false, UIRes.I18N("MsgUpdateSubscriptionStart"));
-
-            if (config.subItem == null || config.subItem.Count <= 0)
-            {
-                AppendText(false, UIRes.I18N("MsgNoValidSubscription"));
-                return;
-            }
-
-            for (int k = 1; k <= config.subItem.Count; k++)
-            {
-                string id = config.subItem[k - 1].id.TrimEx();
-                string url = config.subItem[k - 1].url.TrimEx();
-                string hashCode = $"{k}->";
-                if (config.subItem[k - 1].enabled == false)
-                {
-                    continue;
-                }
-                if (Utils.IsNullOrEmpty(id) || Utils.IsNullOrEmpty(url))
-                {
-                    AppendText(false, $"{hashCode}{UIRes.I18N("MsgNoValidSubscription")}");
-                    continue;
-                }
-
-                DownloadHandle downloadHandle3 = new DownloadHandle();
-                downloadHandle3.UpdateCompleted += (sender2, args) =>
-                {
-                    if (args.Success)
-                    {
-                        AppendText(false, $"{hashCode}{UIRes.I18N("MsgGetSubscriptionSuccessfully")}");
-                        var result = Utils.Base64Decode(args.Msg);
-                        if (Utils.IsNullOrEmpty(result))
-                        {
-                            AppendText(false, $"{hashCode}{UIRes.I18N("MsgSubscriptionDecodingFailed")}");
-                            return;
-                        }
-
-                        ConfigHandler.RemoveServerViaSubid(ref config, id);
-                        AppendText(false, $"{hashCode}{UIRes.I18N("MsgClearSubscription")}");
-                        RefreshServers();
-                        if (AddBatchServers(result, id) == 0)
-                        {
-                        }
-                        else
-                        {
-                            AppendText(false, $"{hashCode}{UIRes.I18N("MsgFailedImportSubscription")}");
-                        }
-                        AppendText(false, $"{hashCode}{UIRes.I18N("MsgUpdateSubscriptionEnd")}");
-                    }
-                    else
-                    {
-                        AppendText(false, args.Msg);
-                    }
-                };
-                downloadHandle3.Error += (sender2, args) =>
-                {
-                    AppendText(true, args.GetException().Message);
-                };
-
-                downloadHandle3.WebDownloadString(url);
-                AppendText(false, $"{hashCode}{UIRes.I18N("MsgStartGettingSubscriptions")}");
-            }
-        }
-        #endregion
-
-        #region Language
-
-        private void tsbLanguageDef_Click(object sender, EventArgs e)
-        {
-            SetCurrentLanguage("en");
-        }
-
-        private void tsbLanguageZhHans_Click(object sender, EventArgs e)
-        {
-            SetCurrentLanguage("zh-Hans");
-        }
-        private void SetCurrentLanguage(string value)
-        {
-            Utils.RegWriteValue(Global.MyRegPath, Global.MyRegKeyLanguage, value);
-        }
-
-
-        #endregion
-
-        
-    }
-}
->>>>>>> c1bb3335
+            downloadHandle.CheckUpdateAsync("Core");
+        }
+
+        private void tsbCheckUpdatePACList_Click(object sender, EventArgs e)
+        {
+            DownloadHandle pacListHandle = null;
+            if (pacListHandle == null)
+            {
+                pacListHandle = new DownloadHandle();
+                pacListHandle.UpdateCompleted += (sender2, args) =>
+                {
+                    if (args.Success)
+                    {
+                        string result = args.Msg;
+                        if (Utils.IsNullOrEmpty(result))
+                        {
+                            return;
+                        }
+                        pacListHandle.GenPacFile(result);
+
+                        AppendText(false, UIRes.I18N("MsgPACUpdateSuccessfully"));
+                    }
+                    else
+                    {
+                        AppendText(false, UIRes.I18N("MsgPACUpdateFailed"));
+                    }
+                };
+                pacListHandle.Error += (sender2, args) =>
+                {
+                    AppendText(true, args.GetException().Message);
+                };
+            }
+            AppendText(false, UIRes.I18N("MsgStartUpdatingPAC"));
+            pacListHandle.WebDownloadString(config.urlGFWList);
+        }
+
+        private void tsbCheckClearPACList_Click(object sender, EventArgs e)
+        {
+            try
+            {
+                File.WriteAllText(Utils.GetPath(Global.pacFILE), Utils.GetEmbedText(Global.BlankPacFileName), Encoding.UTF8);
+                AppendText(false, UIRes.I18N("MsgSimplifyPAC"));
+            }
+            catch (Exception ex)
+            {
+                Utils.SaveLog(ex.Message, ex);
+            }
+        }
+        #endregion
+
+        #region Help
+
+
+        private void tsbAbout_Click(object sender, EventArgs e)
+        {
+            Process.Start(Global.AboutUrl);
+        }
+
+        private void tsbPromotion_Click(object sender, EventArgs e)
+        {
+            Process.Start($"{Utils.Base64Decode(Global.PromotionUrl)}?t={DateTime.Now.Ticks}");
+        }
+        #endregion
+
+        #region ScanScreen
+
+
+        private void bgwScan_DoWork(object sender, System.ComponentModel.DoWorkEventArgs e)
+        {
+            string ret = Utils.ScanScreen();
+            bgwScan.ReportProgress(0, ret);
+        }
+
+        private void bgwScan_ProgressChanged(object sender, System.ComponentModel.ProgressChangedEventArgs e)
+        {
+            ShowForm();
+
+            string result = Convert.ToString(e.UserState);
+            if (Utils.IsNullOrEmpty(result))
+            {
+                UI.ShowWarning(UIRes.I18N("NoValidQRcodeFound"));
+            }
+            else
+            {
+                if (AddBatchServers(result) > 0)
+                {
+                    UI.Show(UIRes.I18N("SuccessfullyImportedServerViaScan"));
+                }
+            }
+        }
+
+        #endregion
+
+        #region 订阅
+        private void tsbSubSetting_Click(object sender, EventArgs e)
+        {
+            SubSettingForm fm = new SubSettingForm();
+            if (fm.ShowDialog() == DialogResult.OK)
+            {
+                RefreshServers();
+            }
+        }
+
+        private void tsbSubUpdate_Click(object sender, EventArgs e)
+        {
+            UpdateSubscriptionProcess();
+        }
+
+        /// <summary>
+        /// the subscription update process
+        /// </summary>
+        private void UpdateSubscriptionProcess()
+        {
+            AppendText(false, UIRes.I18N("MsgUpdateSubscriptionStart"));
+
+            if (config.subItem == null || config.subItem.Count <= 0)
+            {
+                AppendText(false, UIRes.I18N("MsgNoValidSubscription"));
+                return;
+            }
+
+            for (int k = 1; k <= config.subItem.Count; k++)
+            {
+                string id = config.subItem[k - 1].id.TrimEx();
+                string url = config.subItem[k - 1].url.TrimEx();
+                string hashCode = $"{k}->";
+                if (config.subItem[k - 1].enabled == false)
+                {
+                    continue;
+                }
+                if (Utils.IsNullOrEmpty(id) || Utils.IsNullOrEmpty(url))
+                {
+                    AppendText(false, $"{hashCode}{UIRes.I18N("MsgNoValidSubscription")}");
+                    continue;
+                }
+
+                DownloadHandle downloadHandle3 = new DownloadHandle();
+                downloadHandle3.UpdateCompleted += (sender2, args) =>
+                {
+                    if (args.Success)
+                    {
+                        AppendText(false, $"{hashCode}{UIRes.I18N("MsgGetSubscriptionSuccessfully")}");
+                        string result = Utils.Base64Decode(args.Msg);
+                        if (Utils.IsNullOrEmpty(result))
+                        {
+                            AppendText(false, $"{hashCode}{UIRes.I18N("MsgSubscriptionDecodingFailed")}");
+                            return;
+                        }
+
+                        ConfigHandler.RemoveServerViaSubid(ref config, id);
+                        AppendText(false, $"{hashCode}{UIRes.I18N("MsgClearSubscription")}");
+                        RefreshServers();
+                        if (AddBatchServers(result, id) > 0)
+                        {
+                        }
+                        else
+                        {
+                            AppendText(false, $"{hashCode}{UIRes.I18N("MsgFailedImportSubscription")}");
+                        }
+                        AppendText(false, $"{hashCode}{UIRes.I18N("MsgUpdateSubscriptionEnd")}");
+                    }
+                    else
+                    {
+                        AppendText(false, args.Msg);
+                    }
+                };
+                downloadHandle3.Error += (sender2, args) =>
+                {
+                    AppendText(true, args.GetException().Message);
+                };
+
+                downloadHandle3.WebDownloadString(url);
+                AppendText(false, $"{hashCode}{UIRes.I18N("MsgStartGettingSubscriptions")}");
+            }
+        }
+
+        #endregion
+
+        #region Language
+
+        private void tsbLanguageDef_Click(object sender, EventArgs e)
+        {
+            SetCurrentLanguage("en");
+        }
+
+        private void tsbLanguageZhHans_Click(object sender, EventArgs e)
+        {
+            SetCurrentLanguage("zh-Hans");
+        }
+        private void SetCurrentLanguage(string value)
+        {
+            Utils.RegWriteValue(Global.MyRegPath, Global.MyRegKeyLanguage, value);
+            Application.Restart();
+        }
+
+
+        #endregion
+
+        private void tsbV2rayWebsite_Click(object sender, EventArgs e)
+        {
+            Process.Start(Global.v2rayWebsiteUrl);
+        }
+
+        private void tsbTestMe_Click(object sender, EventArgs e)
+        {
+            string result = httpProxyTest() + "ms";
+            AppendText(false, string.Format(UIRes.I18N("TestMeOutput"), result));
+        }
+        private int httpProxyTest()
+        {
+            SpeedtestHandler statistics = new SpeedtestHandler(ref config, ref v2rayHandler, lvSelecteds, "", UpdateSpeedtestHandler);
+            return statistics.RunAvailabilityCheck();
+        }
+    }
+}