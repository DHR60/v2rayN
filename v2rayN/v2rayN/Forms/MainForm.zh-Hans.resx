﻿<?xml version="1.0" encoding="utf-8"?>
<root>
  <!-- 
    Microsoft ResX Schema 
    
    Version 2.0
    
    The primary goals of this format is to allow a simple XML format 
    that is mostly human readable. The generation and parsing of the 
    various data types are done through the TypeConverter classes 
    associated with the data types.
    
    Example:
    
    ... ado.net/XML headers & schema ...
    <resheader name="resmimetype">text/microsoft-resx</resheader>
    <resheader name="version">2.0</resheader>
    <resheader name="reader">System.Resources.ResXResourceReader, System.Windows.Forms, ...</resheader>
    <resheader name="writer">System.Resources.ResXResourceWriter, System.Windows.Forms, ...</resheader>
    <data name="Name1"><value>this is my long string</value><comment>this is a comment</comment></data>
    <data name="Color1" type="System.Drawing.Color, System.Drawing">Blue</data>
    <data name="Bitmap1" mimetype="application/x-microsoft.net.object.binary.base64">
        <value>[base64 mime encoded serialized .NET Framework object]</value>
    </data>
    <data name="Icon1" type="System.Drawing.Icon, System.Drawing" mimetype="application/x-microsoft.net.object.bytearray.base64">
        <value>[base64 mime encoded string representing a byte array form of the .NET Framework object]</value>
        <comment>This is a comment</comment>
    </data>
                
    There are any number of "resheader" rows that contain simple 
    name/value pairs.
    
    Each data row contains a name, and value. The row also contains a 
    type or mimetype. Type corresponds to a .NET class that support 
    text/value conversion through the TypeConverter architecture. 
    Classes that don't support this are serialized and stored with the 
    mimetype set.
    
    The mimetype is used for serialized objects, and tells the 
    ResXResourceReader how to depersist the object. This is currently not 
    extensible. For a given mimetype the value must be set accordingly:
    
    Note - application/x-microsoft.net.object.binary.base64 is the format 
    that the ResXResourceWriter will generate, however the reader can 
    read any of the formats listed below.
    
    mimetype: application/x-microsoft.net.object.binary.base64
    value   : The object must be serialized with 
            : System.Runtime.Serialization.Formatters.Binary.BinaryFormatter
            : and then encoded with base64 encoding.
    
    mimetype: application/x-microsoft.net.object.soap.base64
    value   : The object must be serialized with 
            : System.Runtime.Serialization.Formatters.Soap.SoapFormatter
            : and then encoded with base64 encoding.

    mimetype: application/x-microsoft.net.object.bytearray.base64
    value   : The object must be serialized into a byte array 
            : using a System.ComponentModel.TypeConverter
            : and then encoded with base64 encoding.
    -->
  <xsd:schema id="root" xmlns="" xmlns:xsd="http://www.w3.org/2001/XMLSchema" xmlns:msdata="urn:schemas-microsoft-com:xml-msdata">
    <xsd:import namespace="http://www.w3.org/XML/1998/namespace" />
    <xsd:element name="root" msdata:IsDataSet="true">
      <xsd:complexType>
        <xsd:choice maxOccurs="unbounded">
          <xsd:element name="metadata">
            <xsd:complexType>
              <xsd:sequence>
                <xsd:element name="value" type="xsd:string" minOccurs="0" />
              </xsd:sequence>
              <xsd:attribute name="name" use="required" type="xsd:string" />
              <xsd:attribute name="type" type="xsd:string" />
              <xsd:attribute name="mimetype" type="xsd:string" />
              <xsd:attribute ref="xml:space" />
            </xsd:complexType>
          </xsd:element>
          <xsd:element name="assembly">
            <xsd:complexType>
              <xsd:attribute name="alias" type="xsd:string" />
              <xsd:attribute name="name" type="xsd:string" />
            </xsd:complexType>
          </xsd:element>
          <xsd:element name="data">
            <xsd:complexType>
              <xsd:sequence>
                <xsd:element name="value" type="xsd:string" minOccurs="0" msdata:Ordinal="1" />
                <xsd:element name="comment" type="xsd:string" minOccurs="0" msdata:Ordinal="2" />
              </xsd:sequence>
              <xsd:attribute name="name" type="xsd:string" use="required" msdata:Ordinal="1" />
              <xsd:attribute name="type" type="xsd:string" msdata:Ordinal="3" />
              <xsd:attribute name="mimetype" type="xsd:string" msdata:Ordinal="4" />
              <xsd:attribute ref="xml:space" />
            </xsd:complexType>
          </xsd:element>
          <xsd:element name="resheader">
            <xsd:complexType>
              <xsd:sequence>
                <xsd:element name="value" type="xsd:string" minOccurs="0" msdata:Ordinal="1" />
              </xsd:sequence>
              <xsd:attribute name="name" type="xsd:string" use="required" />
            </xsd:complexType>
          </xsd:element>
        </xsd:choice>
      </xsd:complexType>
    </xsd:element>
  </xsd:schema>
  <resheader name="resmimetype">
    <value>text/microsoft-resx</value>
  </resheader>
  <resheader name="version">
    <value>2.0</value>
  </resheader>
  <resheader name="reader">
    <value>System.Resources.ResXResourceReader, System.Windows.Forms, Version=4.0.0.0, Culture=neutral, PublicKeyToken=b77a5c561934e089</value>
  </resheader>
  <resheader name="writer">
    <value>System.Resources.ResXResourceWriter, System.Windows.Forms, Version=4.0.0.0, Culture=neutral, PublicKeyToken=b77a5c561934e089</value>
  </resheader>
  <assembly alias="System.Drawing" name="System.Drawing, Version=4.0.0.0, Culture=neutral, PublicKeyToken=b03f5f7f11d50a3a" />
  <data name="cmsLv.Size" type="System.Drawing.Size, System.Drawing">
    <value>301, 534</value>
  </data>
  <data name="cmsMain.Size" type="System.Drawing.Size, System.Drawing">
    <value>196, 142</value>
  </data>
  <data name="groupBox1.Text" xml:space="preserve">
    <value>服务器列表</value>
  </data>
  <data name="groupBox2.Text" xml:space="preserve">
    <value>信息</value>
  </data>
  <data name="lvServers.Items" mimetype="application/x-microsoft.net.object.binary.base64">
    <value>
        AAEAAAD/////AQAAAAAAAAAMAgAAAFdTeXN0ZW0uV2luZG93cy5Gb3JtcywgVmVyc2lvbj00LjAuMC4w
        LCBDdWx0dXJlPW5ldXRyYWwsIFB1YmxpY0tleVRva2VuPWI3N2E1YzU2MTkzNGUwODkMAwAAAFFTeXN0
        ZW0uRHJhd2luZywgVmVyc2lvbj00LjAuMC4wLCBDdWx0dXJlPW5ldXRyYWwsIFB1YmxpY0tleVRva2Vu
        PWIwM2Y1ZjdmMTFkNTBhM2EFAQAAACFTeXN0ZW0uV2luZG93cy5Gb3Jtcy5MaXN0Vmlld0l0ZW0HAAAA
        BFRleHQKSW1hZ2VJbmRleAlCYWNrQ29sb3IHQ2hlY2tlZARGb250CUZvcmVDb2xvchdVc2VJdGVtU3R5
        bGVGb3JTdWJJdGVtcwEABAAEBAAIFFN5c3RlbS5EcmF3aW5nLkNvbG9yAwAAAAETU3lzdGVtLkRyYXdp
        bmcuRm9udAMAAAAUU3lzdGVtLkRyYXdpbmcuQ29sb3IDAAAAAQIAAAAGBAAAAAD/////Bfv///8UU3lz
        dGVtLkRyYXdpbmcuQ29sb3IEAAAABG5hbWUFdmFsdWUKa25vd25Db2xvcgVzdGF0ZQEAAAAJBwcDAAAA
        CgAAAAAAAAAAGAABAAAJBgAAAAH5////+////woAAAAAAAAAABoAAQABBQYAAAATU3lzdGVtLkRyYXdp
        bmcuRm9udAQAAAAETmFtZQRTaXplBVN0eWxlBFVuaXQBAAQECxhTeXN0ZW0uRHJhd2luZy5Gb250U3R5
        bGUDAAAAG1N5c3RlbS5EcmF3aW5nLkdyYXBoaWNzVW5pdAMAAAADAAAABggAAAAG5a6L5L2TAAAQQQX3
        ////GFN5c3RlbS5EcmF3aW5nLkZvbnRTdHlsZQEAAAAHdmFsdWVfXwAIAwAAAAAAAAAF9v///xtTeXN0
        ZW0uRHJhd2luZy5HcmFwaGljc1VuaXQBAAAAB3ZhbHVlX18ACAMAAAADAAAACw==
</value>
  </data>
  <data name="menuAddCustomServer.Size" type="System.Drawing.Size, System.Drawing">
    <value>300, 22</value>
  </data>
  <data name="menuAddCustomServer.Text" xml:space="preserve">
    <value>添加自定义配置服务器</value>
  </data>
  <data name="menuAddServers.Size" type="System.Drawing.Size, System.Drawing">
    <value>300, 22</value>
  </data>
  <data name="menuAddServers.Text" xml:space="preserve">
    <value>从剪贴板导入批量URL (Ctrl+V)</value>
  </data>
  <data name="menuAddServers2.Size" type="System.Drawing.Size, System.Drawing">
    <value>195, 22</value>
  </data>
  <data name="menuAddServers2.Text" xml:space="preserve">
    <value>从剪贴板导入批量URL</value>
  </data>
  <data name="menuAddShadowsocksServer.Size" type="System.Drawing.Size, System.Drawing">
    <value>300, 22</value>
  </data>
  <data name="menuAddShadowsocksServer.Text" xml:space="preserve">
    <value>添加[Shadowsocks]服务器</value>
  </data>
  <data name="menuAddSocksServer.Size" type="System.Drawing.Size, System.Drawing">
    <value>300, 22</value>
  </data>
  <data name="menuAddSocksServer.Text" xml:space="preserve">
    <value>添加[Socks]服务器</value>
  </data>
  <data name="menuAddVmessServer.Size" type="System.Drawing.Size, System.Drawing">
    <value>300, 22</value>
  </data>
  <data name="menuAddVmessServer.Text" xml:space="preserve">
    <value>添加[VMess]服务器</value>
  </data>
  <data name="menuCopyPACUrl.Size" type="System.Drawing.Size, System.Drawing">
    <value>195, 22</value>
  </data>
  <data name="menuCopyPACUrl.Text" xml:space="preserve">
    <value>复制本地PAC网址</value>
  </data>
  <data name="menuCopyServer.Size" type="System.Drawing.Size, System.Drawing">
    <value>300, 22</value>
  </data>
  <data name="menuCopyServer.Text" xml:space="preserve">
    <value>克隆所选服务器</value>
  </data>
  <data name="menuExit.Size" type="System.Drawing.Size, System.Drawing">
    <value>195, 22</value>
  </data>
  <data name="menuExit.Text" xml:space="preserve">
    <value>退出</value>
  </data>
  <data name="menuExport2ClientConfig.Size" type="System.Drawing.Size, System.Drawing">
    <value>300, 22</value>
  </data>
  <data name="menuExport2ClientConfig.Text" xml:space="preserve">
    <value>导出所选服务器为客户端配置</value>
  </data>
  <data name="menuExport2ServerConfig.Size" type="System.Drawing.Size, System.Drawing">
    <value>300, 22</value>
  </data>
  <data name="menuExport2ServerConfig.Text" xml:space="preserve">
    <value>导出所选服务器为服务端配置</value>
  </data>
  <data name="menuExport2ShareUrl.Size" type="System.Drawing.Size, System.Drawing">
    <value>300, 22</value>
  </data>
  <data name="menuExport2ShareUrl.Text" xml:space="preserve">
    <value>批量导出分享URL至剪贴板(多选) (Ctrl+C)</value>
  </data>
  <data name="menuExport2SubContent.Size" type="System.Drawing.Size, System.Drawing">
    <value>300, 22</value>
  </data>
  <data name="menuExport2SubContent.Text" xml:space="preserve">
    <value>批量导出订阅内容至剪贴板(多选)</value>
  </data>
  <data name="menuGlobal.Size" type="System.Drawing.Size, System.Drawing">
    <value>316, 22</value>
  </data>
  <data name="menuGlobal.Text" xml:space="preserve">
    <value>开启Http代理,并自动配置系统代理(全局模式)</value>
  </data>
  <data name="menuGlobalPAC.Size" type="System.Drawing.Size, System.Drawing">
    <value>316, 22</value>
  </data>
  <data name="menuGlobalPAC.Text" xml:space="preserve">
    <value>开启PAC,并自动配置系统代理(PAC模式)</value>
  </data>
  <data name="menuKeep.Size" type="System.Drawing.Size, System.Drawing">
    <value>316, 22</value>
  </data>
  <data name="menuKeep.Text" xml:space="preserve">
    <value>仅开启Http代理,并清除系统代理</value>
  </data>
  <data name="menuKeepNothing.Size" type="System.Drawing.Size, System.Drawing">
    <value>316, 22</value>
  </data>
  <data name="menuKeepNothing.Text" xml:space="preserve">
    <value>仅开启Http代理,不改变系统代理</value>
  </data>
  <data name="menuKeepPAC.Size" type="System.Drawing.Size, System.Drawing">
    <value>316, 22</value>
  </data>
  <data name="menuKeepPAC.Text" xml:space="preserve">
    <value>仅开启PAC,并清除系统代理</value>
  </data>
  <data name="menuKeepPACNothing.Size" type="System.Drawing.Size, System.Drawing">
    <value>316, 22</value>
  </data>
  <data name="menuKeepPACNothing.Text" xml:space="preserve">
    <value>仅开启PAC,不改变系统代理</value>
  </data>
  <data name="menuMoveBottom.Size" type="System.Drawing.Size, System.Drawing">
    <value>300, 22</value>
  </data>
  <data name="menuMoveBottom.Text" xml:space="preserve">
    <value>下移至底 (B)</value>
  </data>
  <data name="menuMoveDown.Size" type="System.Drawing.Size, System.Drawing">
    <value>300, 22</value>
  </data>
  <data name="menuMoveDown.Text" xml:space="preserve">
    <value>下移 (D)</value>
  </data>
  <data name="menuMoveTop.Size" type="System.Drawing.Size, System.Drawing">
    <value>300, 22</value>
  </data>
  <data name="menuMoveTop.Text" xml:space="preserve">
    <value>上移至顶 (T)</value>
  </data>
  <data name="menuMoveUp.Size" type="System.Drawing.Size, System.Drawing">
    <value>300, 22</value>
  </data>
  <data name="menuMoveUp.Text" xml:space="preserve">
    <value>上移 (U)</value>
  </data>
  <data name="menuNotEnabledHttp.Size" type="System.Drawing.Size, System.Drawing">
    <value>316, 22</value>
  </data>
  <data name="menuNotEnabledHttp.Text" xml:space="preserve">
    <value>关闭Http代理</value>
  </data>
  <data name="menuPingServer.Size" type="System.Drawing.Size, System.Drawing">
    <value>300, 22</value>
  </data>
  <data name="menuPingServer.Text" xml:space="preserve">
    <value>测试服务器延迟Ping(多选) (Ctrl+P)</value>
  </data>
  <data name="menuRealPingServer.Size" type="System.Drawing.Size, System.Drawing">
    <value>300, 22</value>
  </data>
  <data name="menuRealPingServer.Text" xml:space="preserve">
    <value>测试服务器真连接延迟(多选) (Ctrl+R)</value>
  </data>
  <data name="menuRemoveDuplicateServer.Size" type="System.Drawing.Size, System.Drawing">
    <value>300, 22</value>
  </data>
  <data name="menuRemoveDuplicateServer.Text" xml:space="preserve">
    <value>移除重复的服务器</value>
  </data>
  <data name="menuRemoveServer.Size" type="System.Drawing.Size, System.Drawing">
    <value>300, 22</value>
  </data>
  <data name="menuRemoveServer.Text" xml:space="preserve">
    <value>移除所选服务器(多选) (Delete)</value>
  </data>
  <data name="menuScanScreen.Size" type="System.Drawing.Size, System.Drawing">
    <value>300, 22</value>
  </data>
  <data name="menuScanScreen.Text" xml:space="preserve">
    <value>扫描屏幕上的二维码 (Ctrl+S)</value>
  </data>
  <data name="menuScanScreen2.Size" type="System.Drawing.Size, System.Drawing">
    <value>195, 22</value>
  </data>
  <data name="menuScanScreen2.Text" xml:space="preserve">
    <value>扫描屏幕上的二维码</value>
  </data>
  <data name="menuSelectAll.Size" type="System.Drawing.Size, System.Drawing">
    <value>300, 22</value>
  </data>
  <data name="menuSelectAll.Text" xml:space="preserve">
    <value>全选 (Ctrl+A)</value>
  </data>
  <data name="menuServers.Size" type="System.Drawing.Size, System.Drawing">
    <value>195, 22</value>
  </data>
  <data name="menuServers.Text" xml:space="preserve">
    <value>服务器</value>
  </data>
  <data name="menuSetDefaultServer.Size" type="System.Drawing.Size, System.Drawing">
    <value>300, 22</value>
  </data>
  <data name="menuSetDefaultServer.Text" xml:space="preserve">
    <value>设为活动服务器 (Enter)</value>
  </data>
  <data name="menuSpeedServer.Size" type="System.Drawing.Size, System.Drawing">
    <value>300, 22</value>
  </data>
  <data name="menuSpeedServer.Text" xml:space="preserve">
    <value>测试服务器速度(多选) (Ctrl+T)</value>
  </data>
  <data name="menuSysAgentMode.Size" type="System.Drawing.Size, System.Drawing">
    <value>195, 22</value>
  </data>
  <data name="menuSysAgentMode.Text" xml:space="preserve">
    <value>Http代理</value>
  </data>
  <data name="menuTcpingServer.Size" type="System.Drawing.Size, System.Drawing">
    <value>300, 22</value>
  </data>
  <data name="menuTcpingServer.Text" xml:space="preserve">
    <value>测试服务器延迟Tcping(多选) (Ctrl+O)</value>
  </data>
  <data name="toolSslServerSpeed.Text" xml:space="preserve">
    <value>网速显示未启用</value>
  </data>
  <data name="toolStripSeparator1.Size" type="System.Drawing.Size, System.Drawing">
    <value>297, 6</value>
  </data>
  <data name="toolStripSeparator13.Size" type="System.Drawing.Size, System.Drawing">
    <value>220, 6</value>
  </data>
  <data name="toolStripSeparator2.Size" type="System.Drawing.Size, System.Drawing">
    <value>192, 6</value>
  </data>
  <data name="toolStripSeparator3.Size" type="System.Drawing.Size, System.Drawing">
    <value>297, 6</value>
  </data>
  <data name="toolStripSeparator6.Size" type="System.Drawing.Size, System.Drawing">
    <value>297, 6</value>
  </data>
  <data name="toolStripSeparator9.Size" type="System.Drawing.Size, System.Drawing">
    <value>297, 6</value>
  </data>
  <data name="tsbAbout.Text" xml:space="preserve">
    <value>v2rayN 项目</value>
  </data>
  <data name="tsbCheckClearPACList.Size" type="System.Drawing.Size, System.Drawing">
    <value>223, 22</value>
  </data>
  <data name="tsbCheckClearPACList.Text" xml:space="preserve">
    <value>简化PAC (请设置Core路由)</value>
  </data>
  <data name="tsbCheckUpdate.Size" type="System.Drawing.Size, System.Drawing">
    <value>85, 53</value>
  </data>
  <data name="tsbCheckUpdate.Text" xml:space="preserve">
    <value>  检查更新  </value>
  </data>
  <data name="tsbCheckUpdateCore.Size" type="System.Drawing.Size, System.Drawing">
    <value>223, 22</value>
  </data>
  <data name="tsbCheckUpdateCore.Text" xml:space="preserve">
    <value>v2rayCore</value>
  </data>
  <data name="tsbCheckUpdateN.Size" type="System.Drawing.Size, System.Drawing">
    <value>223, 22</value>
  </data>
  <data name="tsbCheckUpdateN.Text" xml:space="preserve">
    <value>v2rayN</value>
  </data>
  <data name="tsbCheckUpdatePACList.Size" type="System.Drawing.Size, System.Drawing">
    <value>223, 22</value>
  </data>
  <data name="tsbCheckUpdatePACList.Text" xml:space="preserve">
    <value>PAC</value>
  </data>
  <data name="tsbClose.Image" type="System.Drawing.Bitmap, System.Drawing" mimetype="application/x-microsoft.net.object.bytearray.base64">
    <value>
        iVBORw0KGgoAAAANSUhEUgAAACAAAAAgCAYAAABzenr0AAAAAXNSR0IArs4c6QAAAARnQU1BAACxjwv8
        YQUAAAAJcEhZcwAADsMAAA7DAcdvqGQAAAAySURBVFhH7c6xDQAgCEVBRnVTHU2ZABuMxV3yOvJDAAA/
        GqfZVG6X8mg1dfUAAPBQxAZd0SJruVXHWwAAAABJRU5ErkJggg==
</value>
  </data>
  <data name="tsbClose.Size" type="System.Drawing.Size, System.Drawing">
    <value>76, 53</value>
  </data>
  <data name="tsbClose.Text" xml:space="preserve">
    <value>  关闭窗口  </value>
  </data>
  <data name="tsbHelp.Size" type="System.Drawing.Size, System.Drawing">
    <value>69, 53</value>
  </data>
  <data name="tsbHelp.Text" xml:space="preserve">
    <value>   帮助   </value>
  </data>
  <data name="tsbOptionSetting.Size" type="System.Drawing.Size, System.Drawing">
    <value>76, 53</value>
  </data>
  <data name="tsbOptionSetting.Text" xml:space="preserve">
    <value>  参数设置  </value>
  </data>
  <data name="tsbPromotion.Size" type="System.Drawing.Size, System.Drawing">
    <value>68, 53</value>
  </data>
  <data name="tsbPromotion.Text" xml:space="preserve">
    <value>    推广    </value>
  </data>
  <data name="tsbReload.Image" type="System.Drawing.Bitmap, System.Drawing" mimetype="application/x-microsoft.net.object.bytearray.base64">
    <value>
<<<<<<< HEAD
        iVBORw0KGgoAAAANSUhEUgAAACAAAAAgCAYAAABzenr0AAAAAXNSR0IArs4c6QAAAARnQU1BAACxjwv8
        YQUAAAAJcEhZcwAADsMAAA7DAcdvqGQAAAE3SURBVFhH7ZaBDQIhDEVvBEdwBDfQDXQER3AD3cARdAPd
        QDfSDbQvuSb1AicFjJrwkxcN0FIolOuamv5VE2E+gLaPayWchEcE+hhTXVPhIoQmDcFYbKpoJtwEdX4X
        jgIrXfTwnzb6dBw22BaJVdjJmWQs1/SdBRtE0U5cBXW2oSFRO0HtSEeW2FZ1wsq9sjuRdTDVAXnNuWLY
        6JnAl0sYa/Q5q1dhq35ci+Bkq2HJvbZpxGeybAAuw4Fq+cnW1wPITgHFYxvBUw+qHEIL1yq1vDKhVlH3
        NQwF4JkcFRWiUAB7IVW2FFPO3YqlgPd+LJf02e8Fdi3rMdIAcLDuf9UpeT0IS0G/hvhPm305vSl7EQFY
        B6zCvozvYGzRM8zEoeg5TPZwDaGvpHQni1yzSxbXPW9q+hF13ROHuJnQcjbhtQAAAABJRU5ErkJggg==
=======
        iVBORw0KGgoAAAANSUhEUgAAACAAAAAgCAYAAABzenr0AAAABGdBTUEAALGPC/xhBQAAAAlwSFlzAAAO
        wgAADsIBFShKgAAAATdJREFUWEftloENAiEMRW8ER3AEN9ANdARHcAPdwBF0A91AN9INtC+5JvUCJwWM
        mvCTFw3QUiiU65qa/lUTYT6Ato9rJZyERwT6GFNdU+EihCYNwVhsqmgm3AR1fheOAitd9PCfNvp0HDbY
        FolV2MmZZCzX9J0FG0TRTlwFdbahIVE7Qe1IR5bYVnXCyr2yO5F1MNUBec25YtjomcCXSxhr9DmrV2Gr
        flyL4GSrYcm9tmnEZ7JsAC7DgWr5ydbXA8hOAcVjG8FTD6ocQgvXKrW8MqFWUfc1DAXgmRwVFaJQAHsh
        VbYUU87diqWA934sl/TZ7wV2Lesx0gBwsO5/1Sl5PQhLQb+G+E+bfTm9KXsRAVgHrMK+jO9gbNEzzMSh
        6DlM9nANoa+kdCeLXLNLFtc9b2r6EXXdE4e4mdByNuG1AAAAAElFTkSuQmCC
>>>>>>> c1bb3335
</value>
  </data>
  <data name="tsbReload.Size" type="System.Drawing.Size, System.Drawing">
    <value>76, 53</value>
  </data>
  <data name="tsbReload.Text" xml:space="preserve">
    <value>  重启服务  </value>
  </data>
  <data name="tsbServer.Size" type="System.Drawing.Size, System.Drawing">
    <value>73, 53</value>
  </data>
  <data name="tsbServer.Text" xml:space="preserve">
    <value>  服务器  </value>
  </data>
  <data name="tsbSub.Size" type="System.Drawing.Size, System.Drawing">
    <value>61, 53</value>
  </data>
  <data name="tsbSub.Text" xml:space="preserve">
    <value>  订阅  </value>
  </data>
  <data name="tsbSubSetting.Size" type="System.Drawing.Size, System.Drawing">
    <value>124, 22</value>
  </data>
  <data name="tsbSubSetting.Text" xml:space="preserve">
    <value>订阅设置</value>
  </data>
  <data name="tsbSubUpdate.Size" type="System.Drawing.Size, System.Drawing">
    <value>124, 22</value>
  </data>
  <data name="tsbSubUpdate.Text" xml:space="preserve">
    <value>更新订阅</value>
  </data>
<<<<<<< HEAD
  <data name="tsbTestMe.Text" xml:space="preserve">
    <value>测试状态</value>
=======
  <data name="tsbClose.Image" type="System.Drawing.Bitmap, System.Drawing" mimetype="application/x-microsoft.net.object.bytearray.base64">
    <value>
        iVBORw0KGgoAAAANSUhEUgAAACAAAAAgCAYAAABzenr0AAAABGdBTUEAALGPC/xhBQAAAAlwSFlzAAAO
        wgAADsIBFShKgAAAADJJREFUWEftzrENACAIRUFGdVMdTZkAG4zFXfI68kMAAD8ap9lUbpfyaDV19QAA
        8FDEBl3RImu5VcdbAAAAAElFTkSuQmCC
</value>
>>>>>>> c1bb3335
  </data>
  <data name="tsbV2rayWebsite.Text" xml:space="preserve">
    <value>V2Ray 官网</value>
  </data>
  <data name="update_subscription.Text" xml:space="preserve">
    <value>更新订阅</value>
  </data>
</root><|MERGE_RESOLUTION|>--- conflicted
+++ resolved
@@ -450,7 +450,6 @@
   </data>
   <data name="tsbReload.Image" type="System.Drawing.Bitmap, System.Drawing" mimetype="application/x-microsoft.net.object.bytearray.base64">
     <value>
-<<<<<<< HEAD
         iVBORw0KGgoAAAANSUhEUgAAACAAAAAgCAYAAABzenr0AAAAAXNSR0IArs4c6QAAAARnQU1BAACxjwv8
         YQUAAAAJcEhZcwAADsMAAA7DAcdvqGQAAAE3SURBVFhH7ZaBDQIhDEVvBEdwBDfQDXQER3AD3cARdAPd
         QDfSDbQvuSb1AicFjJrwkxcN0FIolOuamv5VE2E+gLaPayWchEcE+hhTXVPhIoQmDcFYbKpoJtwEdX4X
@@ -458,15 +457,6 @@
         6JnAl0sYa/Q5q1dhq35ci+Bkq2HJvbZpxGeybAAuw4Fq+cnW1wPITgHFYxvBUw+qHEIL1yq1vDKhVlH3
         NQwF4JkcFRWiUAB7IVW2FFPO3YqlgPd+LJf02e8Fdi3rMdIAcLDuf9UpeT0IS0G/hvhPm305vSl7EQFY
         B6zCvozvYGzRM8zEoeg5TPZwDaGvpHQni1yzSxbXPW9q+hF13ROHuJnQcjbhtQAAAABJRU5ErkJggg==
-=======
-        iVBORw0KGgoAAAANSUhEUgAAACAAAAAgCAYAAABzenr0AAAABGdBTUEAALGPC/xhBQAAAAlwSFlzAAAO
-        wgAADsIBFShKgAAAATdJREFUWEftloENAiEMRW8ER3AEN9ANdARHcAPdwBF0A91AN9INtC+5JvUCJwWM
-        mvCTFw3QUiiU65qa/lUTYT6Ato9rJZyERwT6GFNdU+EihCYNwVhsqmgm3AR1fheOAitd9PCfNvp0HDbY
-        FolV2MmZZCzX9J0FG0TRTlwFdbahIVE7Qe1IR5bYVnXCyr2yO5F1MNUBec25YtjomcCXSxhr9DmrV2Gr
-        flyL4GSrYcm9tmnEZ7JsAC7DgWr5ydbXA8hOAcVjG8FTD6ocQgvXKrW8MqFWUfc1DAXgmRwVFaJQAHsh
-        VbYUU87diqWA934sl/TZ7wV2Lesx0gBwsO5/1Sl5PQhLQb+G+E+bfTm9KXsRAVgHrMK+jO9gbNEzzMSh
-        6DlM9nANoa+kdCeLXLNLFtc9b2r6EXXdE4e4mdByNuG1AAAAAElFTkSuQmCC
->>>>>>> c1bb3335
 </value>
   </data>
   <data name="tsbReload.Size" type="System.Drawing.Size, System.Drawing">
@@ -499,17 +489,8 @@
   <data name="tsbSubUpdate.Text" xml:space="preserve">
     <value>更新订阅</value>
   </data>
-<<<<<<< HEAD
   <data name="tsbTestMe.Text" xml:space="preserve">
     <value>测试状态</value>
-=======
-  <data name="tsbClose.Image" type="System.Drawing.Bitmap, System.Drawing" mimetype="application/x-microsoft.net.object.bytearray.base64">
-    <value>
-        iVBORw0KGgoAAAANSUhEUgAAACAAAAAgCAYAAABzenr0AAAABGdBTUEAALGPC/xhBQAAAAlwSFlzAAAO
-        wgAADsIBFShKgAAAADJJREFUWEftzrENACAIRUFGdVMdTZkAG4zFXfI68kMAAD8ap9lUbpfyaDV19QAA
-        8FDEBl3RImu5VcdbAAAAAElFTkSuQmCC
-</value>
->>>>>>> c1bb3335
   </data>
   <data name="tsbV2rayWebsite.Text" xml:space="preserve">
     <value>V2Ray 官网</value>
