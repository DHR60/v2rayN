--- conflicted
+++ resolved
@@ -388,12 +388,10 @@
   <data name="AddBatchRoutingRulesYesNo" xml:space="preserve">
     <value>Do you want to append rules? Choose yes to append, choose otherwise to replace</value>
   </data>
-<<<<<<< HEAD
+  <data name="MsgDownloadGeoFileSuccessfully" xml:space="preserve">
+    <value>Download GeoFile: {0} successfully</value>
+  </data>
   <data name="MsgInformationTitle" xml:space="preserve">
     <value>Informations (Filter : {0})</value>
-=======
-  <data name="MsgDownloadGeoFileSuccessfully" xml:space="preserve">
-    <value>Download GeoFile: {0} successfully</value>
->>>>>>> 1a1e0875
   </data>
 </root>