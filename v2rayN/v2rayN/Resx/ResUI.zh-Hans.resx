﻿<?xml version="1.0" encoding="utf-8"?>
<root>
  <!-- 
    Microsoft ResX Schema 
    
    Version 2.0
    
    The primary goals of this format is to allow a simple XML format 
    that is mostly human readable. The generation and parsing of the 
    various data types are done through the TypeConverter classes 
    associated with the data types.
    
    Example:
    
    ... ado.net/XML headers & schema ...
    <resheader name="resmimetype">text/microsoft-resx</resheader>
    <resheader name="version">2.0</resheader>
    <resheader name="reader">System.Resources.ResXResourceReader, System.Windows.Forms, ...</resheader>
    <resheader name="writer">System.Resources.ResXResourceWriter, System.Windows.Forms, ...</resheader>
    <data name="Name1"><value>this is my long string</value><comment>this is a comment</comment></data>
    <data name="Color1" type="System.Drawing.Color, System.Drawing">Blue</data>
    <data name="Bitmap1" mimetype="application/x-microsoft.net.object.binary.base64">
        <value>[base64 mime encoded serialized .NET Framework object]</value>
    </data>
    <data name="Icon1" type="System.Drawing.Icon, System.Drawing" mimetype="application/x-microsoft.net.object.bytearray.base64">
        <value>[base64 mime encoded string representing a byte array form of the .NET Framework object]</value>
        <comment>This is a comment</comment>
    </data>
                
    There are any number of "resheader" rows that contain simple 
    name/value pairs.
    
    Each data row contains a name, and value. The row also contains a 
    type or mimetype. Type corresponds to a .NET class that support 
    text/value conversion through the TypeConverter architecture. 
    Classes that don't support this are serialized and stored with the 
    mimetype set.
    
    The mimetype is used for serialized objects, and tells the 
    ResXResourceReader how to depersist the object. This is currently not 
    extensible. For a given mimetype the value must be set accordingly:
    
    Note - application/x-microsoft.net.object.binary.base64 is the format 
    that the ResXResourceWriter will generate, however the reader can 
    read any of the formats listed below.
    
    mimetype: application/x-microsoft.net.object.binary.base64
    value   : The object must be serialized with 
            : System.Runtime.Serialization.Formatters.Binary.BinaryFormatter
            : and then encoded with base64 encoding.
    
    mimetype: application/x-microsoft.net.object.soap.base64
    value   : The object must be serialized with 
            : System.Runtime.Serialization.Formatters.Soap.SoapFormatter
            : and then encoded with base64 encoding.

    mimetype: application/x-microsoft.net.object.bytearray.base64
    value   : The object must be serialized into a byte array 
            : using a System.ComponentModel.TypeConverter
            : and then encoded with base64 encoding.
    -->
  <xsd:schema id="root" xmlns="" xmlns:xsd="http://www.w3.org/2001/XMLSchema" xmlns:msdata="urn:schemas-microsoft-com:xml-msdata">
    <xsd:import namespace="http://www.w3.org/XML/1998/namespace" />
    <xsd:element name="root" msdata:IsDataSet="true">
      <xsd:complexType>
        <xsd:choice maxOccurs="unbounded">
          <xsd:element name="metadata">
            <xsd:complexType>
              <xsd:sequence>
                <xsd:element name="value" type="xsd:string" minOccurs="0" />
              </xsd:sequence>
              <xsd:attribute name="name" use="required" type="xsd:string" />
              <xsd:attribute name="type" type="xsd:string" />
              <xsd:attribute name="mimetype" type="xsd:string" />
              <xsd:attribute ref="xml:space" />
            </xsd:complexType>
          </xsd:element>
          <xsd:element name="assembly">
            <xsd:complexType>
              <xsd:attribute name="alias" type="xsd:string" />
              <xsd:attribute name="name" type="xsd:string" />
            </xsd:complexType>
          </xsd:element>
          <xsd:element name="data">
            <xsd:complexType>
              <xsd:sequence>
                <xsd:element name="value" type="xsd:string" minOccurs="0" msdata:Ordinal="1" />
                <xsd:element name="comment" type="xsd:string" minOccurs="0" msdata:Ordinal="2" />
              </xsd:sequence>
              <xsd:attribute name="name" type="xsd:string" use="required" msdata:Ordinal="1" />
              <xsd:attribute name="type" type="xsd:string" msdata:Ordinal="3" />
              <xsd:attribute name="mimetype" type="xsd:string" msdata:Ordinal="4" />
              <xsd:attribute ref="xml:space" />
            </xsd:complexType>
          </xsd:element>
          <xsd:element name="resheader">
            <xsd:complexType>
              <xsd:sequence>
                <xsd:element name="value" type="xsd:string" minOccurs="0" msdata:Ordinal="1" />
              </xsd:sequence>
              <xsd:attribute name="name" type="xsd:string" use="required" />
            </xsd:complexType>
          </xsd:element>
        </xsd:choice>
      </xsd:complexType>
    </xsd:element>
  </xsd:schema>
  <resheader name="resmimetype">
    <value>text/microsoft-resx</value>
  </resheader>
  <resheader name="version">
    <value>2.0</value>
  </resheader>
  <resheader name="reader">
    <value>System.Resources.ResXResourceReader, System.Windows.Forms, Version=4.0.0.0, Culture=neutral, PublicKeyToken=b77a5c561934e089</value>
  </resheader>
  <resheader name="writer">
    <value>System.Resources.ResXResourceWriter, System.Windows.Forms, Version=4.0.0.0, Culture=neutral, PublicKeyToken=b77a5c561934e089</value>
  </resheader>
  <data name="BatchExportSubscriptionSuccessfully" xml:space="preserve">
    <value>批量导出订阅内容至剪贴板成功</value>
  </data>
  <data name="BatchExportURLSuccessfully" xml:space="preserve">
    <value>批量导出分享URL至剪贴板成功</value>
  </data>
  <data name="CheckServerSettings" xml:space="preserve">
    <value>请先检查服务器设置</value>
  </data>
  <data name="ConfigurationFormatIncorrect" xml:space="preserve">
    <value>配置格式不正确</value>
  </data>
  <data name="CustomServerTips" xml:space="preserve">
    <value>注意,自定义配置完全依赖您自己的配置，不能使用所有设置功能。在自定义配置inbound中有socks port等于设置中的port时，系统代理才可用</value>
  </data>
  <data name="Downloading" xml:space="preserve">
    <value>下载开始...</value>
  </data>
  <data name="downloadSpeed" xml:space="preserve">
    <value>下载</value>
  </data>
  <data name="DownloadYesNo" xml:space="preserve">
    <value>是否下载? {0}</value>
  </data>
  <data name="FailedConversionConfiguration" xml:space="preserve">
    <value>转换配置文件失败</value>
  </data>
  <data name="FailedGenDefaultConfiguration" xml:space="preserve">
    <value>生成默认配置文件失败</value>
  </data>
  <data name="FailedGetDefaultConfiguration" xml:space="preserve">
    <value>取得默认配置失败</value>
  </data>
  <data name="FailedImportedCustomServer" xml:space="preserve">
    <value>导入自定义配置服务器失败</value>
  </data>
  <data name="FailedReadConfiguration" xml:space="preserve">
    <value>读取配置文件失败</value>
  </data>
  <data name="FillCorrectAlterId" xml:space="preserve">
    <value>请填写正确格式额外ID</value>
  </data>
  <data name="FillCorrectServerPort" xml:space="preserve">
    <value>请填写正确格式服务器端口</value>
  </data>
  <data name="FillKcpParameters" xml:space="preserve">
    <value>请正确填写KCP参数</value>
  </data>
  <data name="FillLocalListeningPort" xml:space="preserve">
    <value>请填写本地监听端口</value>
  </data>
  <data name="FillPassword" xml:space="preserve">
    <value>请填写密码</value>
  </data>
  <data name="FillServerAddress" xml:space="preserve">
    <value>请填写服务器地址</value>
  </data>
  <data name="FillUUID" xml:space="preserve">
    <value>请填写用户ID</value>
  </data>
  <data name="IncorrectClientConfiguration" xml:space="preserve">
    <value>不是正确的客户端配置文件，请检查</value>
  </data>
  <data name="Incorrectconfiguration" xml:space="preserve">
    <value>不是正确的配置，请检查</value>
  </data>
  <data name="IncorrectServerConfiguration" xml:space="preserve">
    <value>不是正确的服务端配置文件，请检查</value>
  </data>
  <data name="InitialConfiguration" xml:space="preserve">
    <value>初始化配置</value>
  </data>
  <data name="IsLatestCore" xml:space="preserve">
    <value>{0} 已是最新版本。</value>
  </data>
  <data name="IsLatestN" xml:space="preserve">
    <value>{0} 已是最新版本。</value>
  </data>
  <data name="LvAddress" xml:space="preserve">
    <value>地址</value>
  </data>
  <data name="LvAlias" xml:space="preserve">
    <value>别名</value>
  </data>
  <data name="LvEncryptionMethod" xml:space="preserve">
    <value>加密方式</value>
  </data>
  <data name="LvPort" xml:space="preserve">
    <value>端口</value>
  </data>
  <data name="LvServiceType" xml:space="preserve">
    <value>类型</value>
  </data>
  <data name="LvSubscription" xml:space="preserve">
    <value>订阅</value>
  </data>
  <data name="LvTestResults" xml:space="preserve">
    <value>测试结果</value>
  </data>
  <data name="LvTodayDownloadDataAmount" xml:space="preserve">
    <value>今日下载</value>
  </data>
  <data name="LvTodayUploadDataAmount" xml:space="preserve">
    <value>今日上传</value>
  </data>
  <data name="LvTotalDownloadDataAmount" xml:space="preserve">
    <value>总下载</value>
  </data>
  <data name="LvTotalUploadDataAmount" xml:space="preserve">
    <value>总上传</value>
  </data>
  <data name="LvTransportProtocol" xml:space="preserve">
    <value>传输协议</value>
  </data>
  <data name="MediumFresh" xml:space="preserve">
    <value>中等</value>
  </data>
  <data name="MsgClearSubscription" xml:space="preserve">
    <value>清除原订阅内容</value>
  </data>
  <data name="MsgDownloadV2rayCoreSuccessfully" xml:space="preserve">
    <value>下载Core成功</value>
  </data>
  <data name="MsgFailedImportSubscription" xml:space="preserve">
    <value>导入订阅内容失败</value>
  </data>
  <data name="MsgGetSubscriptionSuccessfully" xml:space="preserve">
    <value>获取订阅内容成功</value>
  </data>
  <data name="MsgNoValidSubscription" xml:space="preserve">
    <value>未设置有效的订阅</value>
  </data>
  <data name="MsgPACUpdateFailed" xml:space="preserve">
    <value>PAC更新失败</value>
  </data>
  <data name="MsgPACUpdateSuccessfully" xml:space="preserve">
    <value>PAC更新成功</value>
  </data>
  <data name="MsgParsingSuccessfully" xml:space="preserve">
    <value>解析{0}成功</value>
  </data>
  <data name="MsgSimplifyPAC" xml:space="preserve">
    <value>简化PAC成功</value>
  </data>
  <data name="MsgStartGettingSubscriptions" xml:space="preserve">
    <value>开始获取订阅内容</value>
  </data>
  <data name="MsgStartUpdating" xml:space="preserve">
    <value>开始更新 {0}...</value>
  </data>
  <data name="MsgStartUpdatingPAC" xml:space="preserve">
    <value>开始更新 PAC...</value>
  </data>
  <data name="MsgSubscriptionDecodingFailed" xml:space="preserve">
    <value>订阅内容解码失败(非BASE64码)</value>
  </data>
  <data name="MsgUnpacking" xml:space="preserve">
    <value>正在解压......</value>
  </data>
  <data name="MsgUpdateSubscriptionEnd" xml:space="preserve">
    <value>更新订阅结束</value>
  </data>
  <data name="MsgUpdateSubscriptionStart" xml:space="preserve">
    <value>更新订阅开始</value>
  </data>
  <data name="MsgUpdateV2rayCoreSuccessfully" xml:space="preserve">
    <value>更新Core成功</value>
  </data>
  <data name="MsgUpdateV2rayCoreSuccessfullyMore" xml:space="preserve">
    <value>更新Core成功！正在重启服务...</value>
  </data>
  <data name="NeedHttpGlobalProxy" xml:space="preserve">
    <value>此功能依赖Http全局代理,请先设置正确。</value>
  </data>
  <data name="NonvmessOrssProtocol" xml:space="preserve">
    <value>非vmess或ss协议</value>
  </data>
  <data name="NonVmessService" xml:space="preserve">
    <value>非Vmess服务，此功能无效</value>
  </data>
  <data name="NotFoundCore" xml:space="preserve">
    <value>找不到Core，下载地址: {0}</value>
  </data>
  <data name="NoValidQRcodeFound" xml:space="preserve">
    <value>扫描完成,未发现有效二维码</value>
  </data>
  <data name="OperationFailed" xml:space="preserve">
    <value>操作失败，请检查重试</value>
  </data>
  <data name="PleaseFillRemarks" xml:space="preserve">
    <value>请填写备注</value>
  </data>
  <data name="PleaseSelectEncryption" xml:space="preserve">
    <value>请选择加密方式</value>
  </data>
  <data name="PleaseSelectProtocol" xml:space="preserve">
    <value>请选择协议</value>
  </data>
  <data name="PleaseSelectServer" xml:space="preserve">
    <value>请先选择服务器</value>
  </data>
  <data name="QuickFresh" xml:space="preserve">
    <value>快</value>
  </data>
  <data name="RemoveDuplicateServerResult" xml:space="preserve">
    <value>服务器去重完成。原数量: {0}，现数量: {1}</value>
  </data>
  <data name="RemoveServer" xml:space="preserve">
    <value>是否确定移除服务器?</value>
  </data>
  <data name="SaveClientConfigurationIn" xml:space="preserve">
    <value>客户端配置文件保存在:{0}</value>
  </data>
  <data name="SaveServerConfigurationIn" xml:space="preserve">
    <value>服务端配置文件保存在:{0}</value>
  </data>
  <data name="SlowFresh" xml:space="preserve">
    <value>慢</value>
  </data>
  <data name="SpeedServerTips" xml:space="preserve">
    <value>注意：此功能依赖Http全局代理!测试完成后,请手工调整Http全局代理和活动节点。</value>
  </data>
  <data name="StartPacFailed" xml:space="preserve">
    <value>PAC服务启动失败,请用管理员启动</value>
  </data>
  <data name="StartService" xml:space="preserve">
    <value>启动服务({0})...</value>
  </data>
  <data name="SuccessfulConfiguration" xml:space="preserve">
    <value>配置成功
{0}</value>
  </data>
  <data name="SuccessfullyImportedCustomServer" xml:space="preserve">
    <value>成功导入自定义配置服务器</value>
  </data>
  <data name="SuccessfullyImportedServerViaClipboard" xml:space="preserve">
    <value>成功从剪贴板导入 {0} 个服务器</value>
  </data>
  <data name="SuccessfullyImportedServerViaScan" xml:space="preserve">
    <value>扫描导入URL成功</value>
  </data>
  <data name="TestMeOutput" xml:space="preserve">
    <value>当前服务的真连接延迟: {0}</value>
  </data>
  <data name="OperationSuccess" xml:space="preserve">
    <value>操作成功</value>
  </data>
  <data name="PleaseSelectRules" xml:space="preserve">
    <value>请先选择规则</value>
  </data>
  <data name="RemoveRules" xml:space="preserve">
    <value>是否确定移除规则?</value>
  </data>
  <data name="RoutingRuleDetailRequiredTips" xml:space="preserve">
    <value>{0},必填其中一项.</value>
  </data>
  <data name="LvRemarks" xml:space="preserve">
    <value>别名</value>
  </data>
  <data name="LvUrl" xml:space="preserve">
    <value>地址(Url)</value>
  </data>
  <data name="LvCount" xml:space="preserve">
    <value>数量</value>
  </data>
  <data name="MsgNeedUrl" xml:space="preserve">
    <value>请填写地址(Url)</value>
  </data>
  <data name="AddBatchRoutingRulesYesNo" xml:space="preserve">
    <value>是否追加规则?选择是则追加,选择否则替换</value>
  </data>
<<<<<<< HEAD
  <data name="MsgInformationTitle" xml:space="preserve">
    <value>信息 (过滤器 : {0})</value>
=======
  <data name="MsgDownloadGeoFileSuccessfully" xml:space="preserve">
    <value>下载 GeoFile: {0} 成功</value>
>>>>>>> 1a1e0875
  </data>
</root><|MERGE_RESOLUTION|>--- conflicted
+++ resolved
@@ -388,12 +388,10 @@
   <data name="AddBatchRoutingRulesYesNo" xml:space="preserve">
     <value>是否追加规则?选择是则追加,选择否则替换</value>
   </data>
-<<<<<<< HEAD
+  <data name="MsgDownloadGeoFileSuccessfully" xml:space="preserve">
+    <value>下载 GeoFile: {0} 成功</value>
+  </data>
   <data name="MsgInformationTitle" xml:space="preserve">
     <value>信息 (过滤器 : {0})</value>
-=======
-  <data name="MsgDownloadGeoFileSuccessfully" xml:space="preserve">
-    <value>下载 GeoFile: {0} 成功</value>
->>>>>>> 1a1e0875
   </data>
 </root>