<?xml version="1.0" encoding="utf-8"?>
<root>
  <!-- 
    Microsoft ResX Schema 
    
    Version 2.0
    
    The primary goals of this format is to allow a simple XML format 
    that is mostly human readable. The generation and parsing of the 
    various data types are done through the TypeConverter classes 
    associated with the data types.
    
    Example:
    
    ... ado.net/XML headers & schema ...
    <resheader name="resmimetype">text/microsoft-resx</resheader>
    <resheader name="version">2.0</resheader>
    <resheader name="reader">System.Resources.ResXResourceReader, System.Windows.Forms, ...</resheader>
    <resheader name="writer">System.Resources.ResXResourceWriter, System.Windows.Forms, ...</resheader>
    <data name="Name1"><value>this is my long string</value><comment>this is a comment</comment></data>
    <data name="Color1" type="System.Drawing.Color, System.Drawing">Blue</data>
    <data name="Bitmap1" mimetype="application/x-microsoft.net.object.binary.base64">
        <value>[base64 mime encoded serialized .NET Framework object]</value>
    </data>
    <data name="Icon1" type="System.Drawing.Icon, System.Drawing" mimetype="application/x-microsoft.net.object.bytearray.base64">
        <value>[base64 mime encoded string representing a byte array form of the .NET Framework object]</value>
        <comment>This is a comment</comment>
    </data>
                
    There are any number of "resheader" rows that contain simple 
    name/value pairs.
    
    Each data row contains a name, and value. The row also contains a 
    type or mimetype. Type corresponds to a .NET class that support 
    text/value conversion through the TypeConverter architecture. 
    Classes that don't support this are serialized and stored with the 
    mimetype set.
    
    The mimetype is used for serialized objects, and tells the 
    ResXResourceReader how to depersist the object. This is currently not 
    extensible. For a given mimetype the value must be set accordingly:
    
    Note - application/x-microsoft.net.object.binary.base64 is the format 
    that the ResXResourceWriter will generate, however the reader can 
    read any of the formats listed below.
    
    mimetype: application/x-microsoft.net.object.binary.base64
    value   : The object must be serialized with 
            : System.Runtime.Serialization.Formatters.Binary.BinaryFormatter
            : and then encoded with base64 encoding.
    
    mimetype: application/x-microsoft.net.object.soap.base64
    value   : The object must be serialized with 
            : System.Runtime.Serialization.Formatters.Soap.SoapFormatter
            : and then encoded with base64 encoding.

    mimetype: application/x-microsoft.net.object.bytearray.base64
    value   : The object must be serialized into a byte array 
            : using a System.ComponentModel.TypeConverter
            : and then encoded with base64 encoding.
    -->
  <xsd:schema id="root" xmlns="" xmlns:xsd="http://www.w3.org/2001/XMLSchema" xmlns:msdata="urn:schemas-microsoft-com:xml-msdata">
    <xsd:import namespace="http://www.w3.org/XML/1998/namespace" />
    <xsd:element name="root" msdata:IsDataSet="true">
      <xsd:complexType>
        <xsd:choice maxOccurs="unbounded">
          <xsd:element name="metadata">
            <xsd:complexType>
              <xsd:sequence>
                <xsd:element name="value" type="xsd:string" minOccurs="0" />
              </xsd:sequence>
              <xsd:attribute name="name" use="required" type="xsd:string" />
              <xsd:attribute name="type" type="xsd:string" />
              <xsd:attribute name="mimetype" type="xsd:string" />
              <xsd:attribute ref="xml:space" />
            </xsd:complexType>
          </xsd:element>
          <xsd:element name="assembly">
            <xsd:complexType>
              <xsd:attribute name="alias" type="xsd:string" />
              <xsd:attribute name="name" type="xsd:string" />
            </xsd:complexType>
          </xsd:element>
          <xsd:element name="data">
            <xsd:complexType>
              <xsd:sequence>
                <xsd:element name="value" type="xsd:string" minOccurs="0" msdata:Ordinal="1" />
                <xsd:element name="comment" type="xsd:string" minOccurs="0" msdata:Ordinal="2" />
              </xsd:sequence>
              <xsd:attribute name="name" type="xsd:string" use="required" msdata:Ordinal="1" />
              <xsd:attribute name="type" type="xsd:string" msdata:Ordinal="3" />
              <xsd:attribute name="mimetype" type="xsd:string" msdata:Ordinal="4" />
              <xsd:attribute ref="xml:space" />
            </xsd:complexType>
          </xsd:element>
          <xsd:element name="resheader">
            <xsd:complexType>
              <xsd:sequence>
                <xsd:element name="value" type="xsd:string" minOccurs="0" msdata:Ordinal="1" />
              </xsd:sequence>
              <xsd:attribute name="name" type="xsd:string" use="required" />
            </xsd:complexType>
          </xsd:element>
        </xsd:choice>
      </xsd:complexType>
    </xsd:element>
  </xsd:schema>
  <resheader name="resmimetype">
    <value>text/microsoft-resx</value>
  </resheader>
  <resheader name="version">
    <value>2.0</value>
  </resheader>
  <resheader name="reader">
    <value>System.Resources.ResXResourceReader, System.Windows.Forms, Version=4.0.0.0, Culture=neutral, PublicKeyToken=b77a5c561934e089</value>
  </resheader>
  <resheader name="writer">
    <value>System.Resources.ResXResourceWriter, System.Windows.Forms, Version=4.0.0.0, Culture=neutral, PublicKeyToken=b77a5c561934e089</value>
  </resheader>
  <data name="BatchExportSubscriptionSuccessfully" xml:space="preserve">
    <value>批次匯出訂閱內容至剪貼簿成功</value>
  </data>
  <data name="BatchExportURLSuccessfully" xml:space="preserve">
    <value>批次匯出分享URL至剪貼簿成功</value>
  </data>
  <data name="CheckServerSettings" xml:space="preserve">
    <value>請先檢查伺服器設定</value>
  </data>
  <data name="ConfigurationFormatIncorrect" xml:space="preserve">
    <value>配置格式不正確</value>
  </data>
  <data name="CustomServerTips" xml:space="preserve">
    <value>注意,自訂配置完全依賴您自己的配置，不能使用所有設定功能。如需使用系統代理請手動修改監聽埠。</value>
  </data>
  <data name="Downloading" xml:space="preserve">
    <value>下載開始...</value>
  </data>
  <data name="downloadSpeed" xml:space="preserve">
    <value>下載</value>
  </data>
  <data name="DownloadYesNo" xml:space="preserve">
    <value>是否下載? {0}</value>
  </data>
  <data name="FailedConversionConfiguration" xml:space="preserve">
    <value>轉換配置檔案失敗</value>
  </data>
  <data name="FailedGenDefaultConfiguration" xml:space="preserve">
    <value>生成預設配置檔案失敗</value>
  </data>
  <data name="FailedGetDefaultConfiguration" xml:space="preserve">
    <value>獲取預設配置失敗</value>
  </data>
  <data name="FailedImportedCustomServer" xml:space="preserve">
    <value>匯入自訂配置伺服器失敗</value>
  </data>
  <data name="FailedReadConfiguration" xml:space="preserve">
    <value>讀取配置檔案失敗</value>
  </data>
  <data name="FillCorrectServerPort" xml:space="preserve">
    <value>請填寫正確格式伺服器埠</value>
  </data>
  <data name="FillKcpParameters" xml:space="preserve">
    <value>請正確填寫KCP參數</value>
  </data>
  <data name="FillLocalListeningPort" xml:space="preserve">
    <value>請填寫本機監聽埠</value>
  </data>
  <data name="FillPassword" xml:space="preserve">
    <value>請填寫密碼</value>
  </data>
  <data name="FillServerAddress" xml:space="preserve">
    <value>請填寫伺服器位址</value>
  </data>
  <data name="FillUUID" xml:space="preserve">
    <value>請填寫使用者ID</value>
  </data>
  <data name="IncorrectClientConfiguration" xml:space="preserve">
    <value>不是正確的用戶端配置檔案，請檢查</value>
  </data>
  <data name="Incorrectconfiguration" xml:space="preserve">
    <value>不是正確的配置，請檢查</value>
  </data>
  <data name="IncorrectServerConfiguration" xml:space="preserve">
    <value>不是正確的服務端配置檔案，請檢查</value>
  </data>
  <data name="InitialConfiguration" xml:space="preserve">
    <value>初始化配置</value>
  </data>
  <data name="IsLatestCore" xml:space="preserve">
    <value>{0} 已是最新版本。</value>
  </data>
  <data name="IsLatestN" xml:space="preserve">
    <value>{0} 已是最新版本。</value>
  </data>
  <data name="LvAddress" xml:space="preserve">
    <value>位址</value>
  </data>
  <data name="LvEncryptionMethod" xml:space="preserve">
    <value>加密方式</value>
  </data>
  <data name="LvPort" xml:space="preserve">
    <value>埠</value>
  </data>
  <data name="LvServiceType" xml:space="preserve">
    <value>類型</value>
  </data>
  <data name="LvSubscription" xml:space="preserve">
    <value>訂閱分組</value>
  </data>
  <data name="LvTodayDownloadDataAmount" xml:space="preserve">
    <value>今日下載</value>
  </data>
  <data name="LvTodayUploadDataAmount" xml:space="preserve">
    <value>今日上傳</value>
  </data>
  <data name="LvTotalDownloadDataAmount" xml:space="preserve">
    <value>縂下載</value>
  </data>
  <data name="LvTotalUploadDataAmount" xml:space="preserve">
    <value>縂上傳</value>
  </data>
  <data name="LvTransportProtocol" xml:space="preserve">
    <value>傳輸協定</value>
  </data>
  <data name="MsgClearSubscription" xml:space="preserve">
    <value>清除原訂閱內容</value>
  </data>
  <data name="MsgDownloadV2rayCoreSuccessfully" xml:space="preserve">
    <value>下載Core成功</value>
  </data>
  <data name="MsgFailedImportSubscription" xml:space="preserve">
    <value>匯入訂閱內容失敗</value>
  </data>
  <data name="MsgGetSubscriptionSuccessfully" xml:space="preserve">
    <value>獲取訂閱內容成功</value>
  </data>
  <data name="MsgNoValidSubscription" xml:space="preserve">
    <value>未設定有效的訂閱</value>
  </data>
  <data name="MsgParsingSuccessfully" xml:space="preserve">
    <value>解析{0}成功</value>
  </data>
  <data name="MsgStartGettingSubscriptions" xml:space="preserve">
    <value>開始獲取訂閱內容</value>
  </data>
  <data name="MsgStartUpdating" xml:space="preserve">
    <value>開始更新 {0}...</value>
  </data>
  <data name="MsgSubscriptionDecodingFailed" xml:space="preserve">
    <value>無效的訂閱內容</value>
  </data>
  <data name="MsgUnpacking" xml:space="preserve">
    <value>正在解壓......</value>
  </data>
  <data name="MsgUpdateSubscriptionEnd" xml:space="preserve">
    <value>更新訂閱結束</value>
  </data>
  <data name="MsgUpdateSubscriptionStart" xml:space="preserve">
    <value>更新訂閱開始</value>
  </data>
  <data name="MsgUpdateV2rayCoreSuccessfully" xml:space="preserve">
    <value>更新Core成功</value>
  </data>
  <data name="MsgUpdateV2rayCoreSuccessfullyMore" xml:space="preserve">
    <value>更新Core成功！正在重啟服務...</value>
  </data>
  <data name="NonvmessOrssProtocol" xml:space="preserve">
    <value>非VMess或ss協定</value>
  </data>
  <data name="NonVmessService" xml:space="preserve">
    <value>非標準服務，此功能無效</value>
  </data>
  <data name="NotFoundCore" xml:space="preserve">
    <value>在資料夾 ({0}) 下未找到Core文件 (檔案名:{1})，請下載後放入資料夾、，下載網址: {2}</value>
  </data>
  <data name="NoValidQRcodeFound" xml:space="preserve">
    <value>掃描完成,未發現有效二維碼</value>
  </data>
  <data name="OperationFailed" xml:space="preserve">
    <value>操作失敗，請檢查重試</value>
  </data>
  <data name="PleaseFillRemarks" xml:space="preserve">
    <value>請填寫別名</value>
  </data>
  <data name="PleaseSelectEncryption" xml:space="preserve">
    <value>請選擇加密方式</value>
  </data>
  <data name="PleaseSelectProtocol" xml:space="preserve">
    <value>請選擇協定</value>
  </data>
  <data name="PleaseSelectServer" xml:space="preserve">
    <value>請先選擇伺服器</value>
  </data>
  <data name="RemoveDuplicateServerResult" xml:space="preserve">
    <value>伺服器去重完成。原數量: {0}，現數量: {1}</value>
  </data>
  <data name="RemoveServer" xml:space="preserve">
    <value>是否確定移除伺服器?</value>
  </data>
  <data name="SaveClientConfigurationIn" xml:space="preserve">
    <value>用戶端配置檔案儲存在:{0}</value>
  </data>
  <data name="StartService" xml:space="preserve">
    <value>啟動服務({0})...</value>
  </data>
  <data name="SuccessfulConfiguration" xml:space="preserve">
    <value>配置成功{0}</value>
  </data>
  <data name="SuccessfullyImportedCustomServer" xml:space="preserve">
    <value>成功匯入自訂配置伺服器</value>
  </data>
  <data name="SuccessfullyImportedServerViaClipboard" xml:space="preserve">
    <value>成功從剪貼簿匯入 {0} 個伺服器</value>
  </data>
  <data name="SuccessfullyImportedServerViaScan" xml:space="preserve">
    <value>掃描匯入URL成功</value>
  </data>
  <data name="TestMeOutput" xml:space="preserve">
    <value>目前服務的真連接延遲: {0} ms</value>
  </data>
  <data name="OperationSuccess" xml:space="preserve">
    <value>操作成功</value>
  </data>
  <data name="PleaseSelectRules" xml:space="preserve">
    <value>請先選擇規則</value>
  </data>
  <data name="RemoveRules" xml:space="preserve">
    <value>是否確定移除規則?</value>
  </data>
  <data name="RoutingRuleDetailRequiredTips" xml:space="preserve">
    <value>{0},必填其中一項.</value>
  </data>
  <data name="LvRemarks" xml:space="preserve">
    <value>別名</value>
  </data>
  <data name="LvUrl" xml:space="preserve">
    <value>可選位址(Url)</value>
  </data>
  <data name="LvCount" xml:space="preserve">
    <value>數量</value>
  </data>
  <data name="MsgNeedUrl" xml:space="preserve">
    <value>請填寫Url</value>
  </data>
  <data name="AddBatchRoutingRulesYesNo" xml:space="preserve">
    <value>是否追加規則?選擇是則追加,選擇否則取代</value>
  </data>
  <data name="MsgDownloadGeoFileSuccessfully" xml:space="preserve">
    <value>下載 GeoFile: {0} 成功</value>
  </data>
  <data name="MsgInformationTitle" xml:space="preserve">
    <value>資訊</value>
  </data>
  <data name="LvCustomIcon" xml:space="preserve">
    <value>自訂圖示</value>
  </data>
  <data name="FillCorrectDNSText" xml:space="preserve">
    <value>請填寫正確的自訂DNS</value>
  </data>
  <data name="TransportPathTip1" xml:space="preserve">
    <value>*ws path</value>
  </data>
  <data name="TransportPathTip2" xml:space="preserve">
    <value>*h2 path</value>
  </data>
  <data name="TransportPathTip3" xml:space="preserve">
    <value>*QUIC 加密金鑰</value>
  </data>
  <data name="TransportPathTip4" xml:space="preserve">
    <value>*grpc serviceName</value>
  </data>
  <data name="TransportRequestHostTip1" xml:space="preserve">
    <value>*http host中間逗號(,)分隔</value>
  </data>
  <data name="TransportRequestHostTip2" xml:space="preserve">
    <value>*ws host</value>
  </data>
  <data name="TransportRequestHostTip3" xml:space="preserve">
    <value>*h2 host中間逗號(,)分隔</value>
  </data>
  <data name="TransportRequestHostTip4" xml:space="preserve">
    <value>*QUIC 加密方式</value>
  </data>
  <data name="TransportHeaderTypeTip1" xml:space="preserve">
    <value>*tcp偽裝類型</value>
  </data>
  <data name="TransportHeaderTypeTip2" xml:space="preserve">
    <value>*kcp偽裝類型</value>
  </data>
  <data name="TransportHeaderTypeTip3" xml:space="preserve">
    <value>*QUIC偽裝類型</value>
  </data>
  <data name="TransportHeaderTypeTip4" xml:space="preserve">
    <value>*grpc 模式</value>
  </data>
  <data name="LvTLS" xml:space="preserve">
    <value>TLS</value>
  </data>
  <data name="TransportPathTip5" xml:space="preserve">
    <value>*Kcp seed</value>
  </data>
  <data name="RegisterGlobalHotkeyFailed" xml:space="preserve">
    <value>註冊全域快速鍵 {0} 失敗,原因 {1}</value>
  </data>
  <data name="RegisterGlobalHotkeySuccessfully" xml:space="preserve">
    <value>註冊全域快速鍵 {0} 成功</value>
  </data>
  <data name="UngroupedServers" xml:space="preserve">
    <value>未分組伺服器</value>
  </data>
  <data name="AllGroupServers" xml:space="preserve">
    <value>所有</value>
  </data>
  <data name="FillServerAddressCustom" xml:space="preserve">
    <value>請瀏覽匯入伺服器配置</value>
  </data>
  <data name="SystemProxy" xml:space="preserve">
    <value>系統代理</value>
  </data>
  <data name="Speedtesting" xml:space="preserve">
    <value>測試中...</value>
  </data>
  <data name="TooManyServersTip" xml:space="preserve">
    <value>伺服器太多，請打開主介面操作</value>
  </data>
  <data name="LabLAN" xml:space="preserve">
    <value>區域網路</value>
  </data>
  <data name="LabLocal" xml:space="preserve">
    <value>本機</value>
  </data>
  <data name="MsgServerTitle" xml:space="preserve">
    <value>伺服器過濾器，按Enter執行</value>
  </data>
  <data name="menuCheckUpdate" xml:space="preserve">
    <value>檢查更新</value>
  </data>
  <data name="menuClose" xml:space="preserve">
    <value>關閉</value>
  </data>
  <data name="menuExit" xml:space="preserve">
    <value>退出</value>
  </data>
  <data name="menuGlobalHotkeySetting" xml:space="preserve">
    <value>全域快速鍵設定</value>
  </data>
  <data name="menuHelp" xml:space="preserve">
    <value>幫助</value>
  </data>
  <data name="menuOptionSetting" xml:space="preserve">
    <value>參數設定</value>
  </data>
  <data name="menuPromotion" xml:space="preserve">
    <value>推廣</value>
  </data>
  <data name="menuReload" xml:space="preserve">
    <value>重啟服務</value>
  </data>
  <data name="menuRoutingSetting" xml:space="preserve">
    <value>路由設定</value>
  </data>
  <data name="menuServers" xml:space="preserve">
    <value>伺服器</value>
  </data>
  <data name="menuSetting" xml:space="preserve">
    <value>設定</value>
  </data>
  <data name="menuSubGroupUpdate" xml:space="preserve">
    <value>更新目前訂閱(不透過代理)</value>
  </data>
  <data name="menuSubGroupUpdateViaProxy" xml:space="preserve">
    <value>更新目前訂閱(透過代理)</value>
  </data>
  <data name="menuSubscription" xml:space="preserve">
    <value>訂閱分組</value>
  </data>
  <data name="menuSubSetting" xml:space="preserve">
    <value>訂閱分組設定</value>
  </data>
  <data name="menuSubUpdate" xml:space="preserve">
    <value>更新全部訂閱(不透過代理)</value>
  </data>
  <data name="menuSubUpdateViaProxy" xml:space="preserve">
    <value>更新全部訂閱(透過代理)</value>
  </data>
  <data name="menuSystemproxy" xml:space="preserve">
    <value>系統代理</value>
  </data>
  <data name="menuSystemProxyClear" xml:space="preserve">
    <value>清除系統代理</value>
  </data>
  <data name="menuSystemProxyNothing" xml:space="preserve">
    <value>不改變系統代理</value>
  </data>
  <data name="menuSystemProxyPac" xml:space="preserve">
    <value>Pac模式</value>
  </data>
  <data name="menuSystemProxySet" xml:space="preserve">
    <value>自動配置系統代理</value>
  </data>
  <data name="TbSettingsColor" xml:space="preserve">
    <value>顏色</value>
  </data>
  <data name="TbSettingsColorMode" xml:space="preserve">
    <value>暗黑模式</value>
  </data>
  <data name="TbSettingsFollowSystemTheme" xml:space="preserve">
    <value>是否跟隨系統主題</value>
  </data>
  <data name="TbSettingsLanguage" xml:space="preserve">
    <value>語言(重啟)</value>
  </data>
  <data name="menuAddServerViaClipboard" xml:space="preserve">
    <value>從剪貼簿匯入批次URL (Ctrl+V)</value>
  </data>
  <data name="menuAddServerViaScan" xml:space="preserve">
    <value>掃描螢幕上的二維碼 (Ctrl+S)</value>
  </data>
  <data name="menuCopyServer" xml:space="preserve">
    <value>複製所選伺服器</value>
  </data>
  <data name="menuRemoveDuplicateServer" xml:space="preserve">
    <value>移除重複的伺服器</value>
  </data>
  <data name="menuRemoveServer" xml:space="preserve">
    <value>移除所選伺服器(多選) (Delete)</value>
  </data>
  <data name="menuSetDefaultServer" xml:space="preserve">
    <value>設為活動伺服器 (Enter)</value>
  </data>
  <data name="menuClearServerStatistics" xml:space="preserve">
    <value>清除所有服務統計資料</value>
  </data>
  <data name="menuPingServer" xml:space="preserve">
    <value>測試伺服器延遲Ping(多選) (Ctrl+P)</value>
  </data>
  <data name="menuRealPingServer" xml:space="preserve">
    <value>測試伺服器真連接延遲(多選) (Ctrl+R)</value>
  </data>
  <data name="menuSortServerResult" xml:space="preserve">
    <value>按測試結果排序</value>
  </data>
  <data name="menuSpeedServer" xml:space="preserve">
    <value>測試伺服器速度(多選) (Ctrl+T)</value>
  </data>
  <data name="menuTcpingServer" xml:space="preserve">
    <value>測試伺服器延遲Tcping(多選) (Ctrl+O)</value>
  </data>
  <data name="menuTestMe" xml:space="preserve">
    <value>測試目前服務狀態</value>
  </data>
  <data name="menuExport2ClientConfig" xml:space="preserve">
    <value>匯出所選伺服器為用戶端配置</value>
  </data>
  <data name="menuExport2ShareUrl" xml:space="preserve">
    <value>批次匯出分享URL至剪貼簿(多選) (Ctrl+C)</value>
  </data>
  <data name="menuExport2SubContent" xml:space="preserve">
    <value>批次匯出訂閱內容至剪貼簿(多選)</value>
  </data>
  <data name="menuAddCustomServer" xml:space="preserve">
    <value>新增自訂配置伺服器</value>
  </data>
  <data name="menuAddShadowsocksServer" xml:space="preserve">
    <value>新增[Shadowsocks]伺服器</value>
  </data>
  <data name="menuAddSocksServer" xml:space="preserve">
    <value>新增[Socks]伺服器</value>
  </data>
  <data name="menuAddTrojanServer" xml:space="preserve">
    <value>新增[Trojan]伺服器</value>
  </data>
  <data name="menuAddVlessServer" xml:space="preserve">
    <value>新增[VLESS]伺服器</value>
  </data>
  <data name="menuAddVmessServer" xml:space="preserve">
    <value>新增[VMess]伺服器</value>
  </data>
  <data name="menuSelectAll" xml:space="preserve">
    <value>全選 (Ctrl+A)</value>
  </data>
  <data name="menuMsgViewClear" xml:space="preserve">
    <value>清除所有</value>
  </data>
  <data name="menuMsgViewCopy" xml:space="preserve">
    <value>複製 (Ctrl+C)</value>
  </data>
  <data name="menuMsgViewCopyAll" xml:space="preserve">
    <value>複製所有</value>
  </data>
  <data name="menuMsgViewFilter" xml:space="preserve">
    <value>設定資訊過濾器</value>
  </data>
  <data name="menuMsgViewSelectAll" xml:space="preserve">
    <value>全選 (Ctrl+A)</value>
  </data>
  <data name="menuSubAdd" xml:space="preserve">
    <value>新增</value>
  </data>
  <data name="menuSubDelete" xml:space="preserve">
    <value>刪除</value>
  </data>
  <data name="menuSubEdit" xml:space="preserve">
    <value>編輯</value>
  </data>
  <data name="menuSubShare" xml:space="preserve">
    <value>分享</value>
  </data>
  <data name="LvEnabled" xml:space="preserve">
    <value>啟用更新</value>
  </data>
  <data name="LvSort" xml:space="preserve">
    <value>排序</value>
  </data>
  <data name="LvUserAgent" xml:space="preserve">
    <value>User Agent(可選)</value>
  </data>
  <data name="TbCancel" xml:space="preserve">
    <value>取消</value>
  </data>
  <data name="TbConfirm" xml:space="preserve">
    <value>確定</value>
  </data>
  <data name="GbTransport" xml:space="preserve">
    <value>底層傳輸方式(transport)</value>
  </data>
  <data name="TbAddress" xml:space="preserve">
    <value>位址(address)</value>
  </data>
  <data name="TbAllowInsecure" xml:space="preserve">
    <value>跳過證書驗證(allowInsecure)</value>
  </data>
  <data name="TbAlpn" xml:space="preserve">
    <value>Alpn</value>
  </data>
  <data name="TbAlterId" xml:space="preserve">
    <value>額外ID(alterId)</value>
  </data>
  <data name="TbFingerprint" xml:space="preserve">
    <value>Fingerprint</value>
  </data>
  <data name="TbHeaderType" xml:space="preserve">
    <value>偽裝類型(type)</value>
  </data>
  <data name="TbId" xml:space="preserve">
    <value>使用者ID(id)</value>
  </data>
  <data name="TbNetwork" xml:space="preserve">
    <value>傳輸協定(network)</value>
  </data>
  <data name="TbPath" xml:space="preserve">
    <value>路徑(path)</value>
  </data>
  <data name="TbPort" xml:space="preserve">
    <value>埠(port)</value>
  </data>
  <data name="TbRemarks" xml:space="preserve">
    <value>別名(remarks)</value>
  </data>
  <data name="TbRequestHost" xml:space="preserve">
    <value>偽裝域名(host)</value>
  </data>
  <data name="TbSecurity" xml:space="preserve">
    <value>加密方式(security)</value>
  </data>
  <data name="TbSNI" xml:space="preserve">
    <value>SNI</value>
  </data>
  <data name="TbStreamSecurity" xml:space="preserve">
    <value>傳輸層安全(TLS)</value>
  </data>
  <data name="TipNetwork" xml:space="preserve">
    <value>*預設tcp,選錯會無法連接</value>
  </data>
  <data name="TbCoreType" xml:space="preserve">
    <value>Core類型</value>
  </data>
  <data name="TbFlow5" xml:space="preserve">
    <value>流控(flow)</value>
  </data>
  <data name="TbGUID" xml:space="preserve">
    <value>生成</value>
  </data>
  <data name="TbId3" xml:space="preserve">
    <value>密碼(password)</value>
  </data>
  <data name="TbId4" xml:space="preserve">
    <value>密碼(可選)</value>
  </data>
  <data name="TbId5" xml:space="preserve">
    <value>使用者ID(id)</value>
  </data>
  <data name="TbSecurity3" xml:space="preserve">
    <value>加密方式(encryption)</value>
  </data>
  <data name="TbSecurity4" xml:space="preserve">
    <value>使用者名稱(可選)</value>
  </data>
  <data name="TbSecurity5" xml:space="preserve">
    <value>加密方式(encryption)</value>
  </data>
  <data name="TbPreSocksPort" xml:space="preserve">
    <value>Socks埠</value>
  </data>
  <data name="TipPreSocksPort" xml:space="preserve">
    <value>* 自訂配置的Socks埠值，可不設定；當設定此值後，將使用sing-box額外啟動一個前置Socks服務，提供分流和速度顯示等功能</value>
  </data>
  <!--********************************************-->
  <data name="TbBrowse" xml:space="preserve">
    <value>瀏覽</value>
  </data>
  <data name="TbEdit" xml:space="preserve">
    <value>編輯</value>
  </data>
  <data name="TbSettingsAdvancedProtocol" xml:space="preserve">
    <value>進階代理設定, 協定選擇(可選)</value>
  </data>
  <data name="TbSettingsAllowLAN" xml:space="preserve">
    <value>允許來自區域網路的連接</value>
  </data>
  <data name="TbSettingsAutoHideStartup" xml:space="preserve">
    <value>啟動後隱藏視窗</value>
  </data>
  <data name="TbSettingsAutoUpdateInterval" xml:space="preserve">
    <value>自動更新Geo文件的間隔(單位小時)</value>
  </data>
  <data name="TbSettingsCore" xml:space="preserve">
    <value>Core: 基礎設定</value>
  </data>
  <data name="TbSettingsCoreDns" xml:space="preserve">
    <value>V2ray DNS設定</value>
  </data>
  <data name="TbSettingsCoreKcp" xml:space="preserve">
    <value>Core: KCP設定</value>
  </data>
  <data name="TbSettingsCoreType" xml:space="preserve">
    <value>Core類型設定</value>
  </data>
  <data name="TbSettingsDefAllowInsecure" xml:space="preserve">
    <value>預設跳過證書驗證(allowInsecure)</value>
  </data>
  <data name="TbSettingsDomainStrategy4Freedom" xml:space="preserve">
    <value>Outbound Freedom domainStrategy</value>
  </data>
  <data name="TbSettingsEnableAutoAdjustMainLvColWidth" xml:space="preserve">
    <value>自動調整伺服器列寬在更新訂閱後</value>
  </data>
  <data name="TbSettingsEnableCheckPreReleaseUpdate" xml:space="preserve">
    <value>檢查Pre-Release更新(請謹慎啟用)</value>
  </data>
  <data name="TbSettingsException" xml:space="preserve">
    <value>例外</value>
  </data>
  <data name="TbSettingsExceptionTip" xml:space="preserve">
    <value>例外. 對於下列字元開頭的位址不使用代理配置檔案:使用分號(;)分隔</value>
  </data>
  <data name="TbSettingsHttpPort" xml:space="preserve">
    <value>本機http監聽埠</value>
  </data>
  <data name="TbSettingsIgnoreGeoUpdateCore" xml:space="preserve">
    <value>更新Core時忽略Geo文件</value>
  </data>
  <data name="TbSettingsKeepOlderDedupl" xml:space="preserve">
    <value>去重時保留序號較小的項</value>
  </data>
  <data name="TbSettingsLogEnabled" xml:space="preserve">
    <value>啟用日誌</value>
  </data>
  <data name="TbSettingsLogLevel" xml:space="preserve">
    <value>日誌等級</value>
  </data>
  <data name="TbSettingsMuxEnabled" xml:space="preserve">
    <value>開啟Mux多路復用</value>
  </data>
  <data name="TbSettingsN" xml:space="preserve">
    <value>v2rayN 設定</value>
  </data>
  <data name="TbSettingsPass" xml:space="preserve">
    <value>認證密碼</value>
  </data>
  <data name="TbSettingsRemoteDNS" xml:space="preserve">
    <value>自訂DNS(可多個,用逗號(,)分隔)</value>
  </data>
  <data name="TbSettingsSetUWP" xml:space="preserve">
    <value>解除Win10 UWP應用回環代理限制</value>
  </data>
  <data name="TbSettingsSniffingEnabled" xml:space="preserve">
    <value>開啟流量探測</value>
  </data>
  <data name="TbSettingsSocksPort" xml:space="preserve">
    <value>本機socks監聽埠</value>
  </data>
  <data name="TbSettingsStartBoot" xml:space="preserve">
    <value>開機啟動(可能會不成功)</value>
  </data>
  <data name="TbSettingsStatistics" xml:space="preserve">
    <value>啟用統計(即時網速顯示，需重啟)</value>
  </data>
  <data name="TbSettingsSubConvert" xml:space="preserve">
    <value>訂閱轉換網址(可選)</value>
  </data>
  <data name="TbSettingsSystemproxy" xml:space="preserve">
    <value>系統代理設定</value>
  </data>
  <data name="TbSettingsTLS13" xml:space="preserve">
    <value>啟用安全協定TLS v1.3 (訂閱/檢查更新)</value>
  </data>
  <data name="TbSettingsTrayMenuServersLimit" xml:space="preserve">
    <value>工具列右鍵選單伺服器展示數量限制</value>
  </data>
  <data name="TbSettingsUdpEnabled" xml:space="preserve">
    <value>開啟UDP</value>
  </data>
  <data name="TbSettingsUser" xml:space="preserve">
    <value>認證使用者名稱</value>
  </data>
  <data name="TbClearSystemProxy" xml:space="preserve">
    <value>清除系統代理</value>
  </data>
  <data name="TbDisplayGUI" xml:space="preserve">
    <value>顯示主介面</value>
  </data>
  <data name="TbGlobalHotkeySetting" xml:space="preserve">
    <value>全域快速鍵設定</value>
  </data>
  <data name="TbGlobalHotkeySettingTip" xml:space="preserve">
    <value>直接按鍵盤進行設定, 重啟後生效</value>
  </data>
  <data name="TbNotChangeSystemProxy" xml:space="preserve">
    <value>不改變系統代理</value>
  </data>
  <data name="TbReset" xml:space="preserve">
    <value>重設</value>
  </data>
  <data name="TbSetSystemProxy" xml:space="preserve">
    <value>自動配置系統代理</value>
  </data>
  <data name="TbSystemProxyPac" xml:space="preserve">
    <value>Pac模式</value>
  </data>
  <data name="menuShareServer" xml:space="preserve">
    <value>分享伺服器 (Ctrl+F)</value>
  </data>
  <data name="menuRouting" xml:space="preserve">
    <value>路由</value>
  </data>
  <data name="NotRunAsAdmin" xml:space="preserve">
    <value>以非管理員身份執行</value>
  </data>
  <data name="RunAsAdmin" xml:space="preserve">
    <value>以管理員身份執行</value>
  </data>
  <data name="menuMoveBottom" xml:space="preserve">
    <value>下移至底 (B)</value>
  </data>
  <data name="menuMoveDown" xml:space="preserve">
    <value>下移 (D)</value>
  </data>
  <data name="menuMoveTop" xml:space="preserve">
    <value>上移至頂 (T)</value>
  </data>
  <data name="menuMoveUp" xml:space="preserve">
    <value>上移 (U)</value>
  </data>
  <data name="MsgFilterTitle" xml:space="preserve">
    <value>過濾器, 支援正則</value>
  </data>
  <data name="menuWebsiteItem" xml:space="preserve">
    <value>{0} 官網</value>
  </data>
  <data name="menuRoutingAdvanced" xml:space="preserve">
    <value>進階功能</value>
  </data>
  <data name="menuRoutingAdvancedAdd" xml:space="preserve">
    <value>新增規則集</value>
  </data>
  <data name="menuRoutingAdvancedImportRules" xml:space="preserve">
    <value>一鍵匯入進階規則</value>
  </data>
  <data name="menuRoutingAdvancedRemove" xml:space="preserve">
    <value>移除所選規則 (Delete)</value>
  </data>
  <data name="menuRoutingAdvancedSetDefault" xml:space="preserve">
    <value>設為活動規則 (Enter)</value>
  </data>
  <data name="menuRoutingBasic" xml:space="preserve">
    <value>基礎功能</value>
  </data>
  <data name="menuRoutingBasicImportRules" xml:space="preserve">
    <value>一鍵匯入基礎規則</value>
  </data>
  <data name="TbdomainMatcher" xml:space="preserve">
    <value>域名匹配演算法</value>
  </data>
  <data name="TbdomainStrategy" xml:space="preserve">
    <value>域名解析策略</value>
  </data>
  <data name="TbenableRoutingAdvanced" xml:space="preserve">
    <value>啟動進階功能</value>
  </data>
  <data name="TbRoutingTabBlock" xml:space="preserve">
    <value>3.阻止的Domain或IP</value>
  </data>
  <data name="TbRoutingTabDirect" xml:space="preserve">
    <value>2.直連的Domain或IP</value>
  </data>
  <data name="TbRoutingTabProxy" xml:space="preserve">
    <value>1.代理的Domain或IP</value>
  </data>
  <data name="TbRoutingTabRuleList" xml:space="preserve">
    <value>預定義規則集列表</value>
  </data>
  <data name="TbRoutingTips" xml:space="preserve">
    <value>*設定的路由規則,用逗號(,)分隔;正則中的逗號用&lt;COMMA&gt;替代</value>
  </data>
  <data name="menuImportRulesFromClipboard" xml:space="preserve">
    <value>從剪貼簿中匯入規則</value>
  </data>
  <data name="menuImportRulesFromFile" xml:space="preserve">
    <value>從文件中匯入規則</value>
  </data>
  <data name="menuImportRulesFromUrl" xml:space="preserve">
    <value>從訂閱Url中匯入規則</value>
  </data>
  <data name="menuRoutingRuleSetting" xml:space="preserve">
    <value>規則集設定</value>
  </data>
  <data name="menuRuleAdd" xml:space="preserve">
    <value>新增規則</value>
  </data>
  <data name="menuRuleExportSelected" xml:space="preserve">
    <value>到處所選規則至剪貼簿</value>
  </data>
  <data name="menuRuleList" xml:space="preserve">
    <value>規則列表</value>
  </data>
  <data name="menuRuleRemove" xml:space="preserve">
    <value>移除所選規則 (Delete)</value>
  </data>
  <data name="menuRoutingRuleDetailsSetting" xml:space="preserve">
    <value>路由規則詳情設定</value>
  </data>
  <data name="TbAutoSort" xml:space="preserve">
    <value>儲存時Domain, IP, 行程名 自動排序</value>
  </data>
  <data name="TbRuleobjectDoc" xml:space="preserve">
    <value>規則詳細說明文件</value>
  </data>
  <data name="TbDnsObjectDoc" xml:space="preserve">
    <value>支援填寫DnsObject,JSON格式，點擊查看文件</value>
  </data>
  <data name="SubUrlTips" xml:space="preserve">
    <value>普通分組此處請留空</value>
  </data>
  <data name="TipChangeRouting" xml:space="preserve">
    <value>路由設定改變</value>
  </data>
  <data name="TipChangeSystemProxy" xml:space="preserve">
    <value>系統代理設定改變</value>
  </data>
  <data name="TbSettingsRouteOnly" xml:space="preserve">
    <value>RouteOnly</value>
  </data>
  <data name="menuMixedTestServer" xml:space="preserve">
    <value>一鍵多執行緒測試延遲和速度 (Ctrl+E)</value>
  </data>
  <data name="LvTestDelay" xml:space="preserve">
    <value>延遲(ms)</value>
  </data>
  <data name="LvTestSpeed" xml:space="preserve">
    <value>速度(M/s)</value>
  </data>
  <data name="FailedToRunCore" xml:space="preserve">
    <value>執行Core失敗，請看日誌</value>
  </data>
  <data name="LvFilter" xml:space="preserve">
    <value>別名正則過濾</value>
  </data>
  <data name="TbDisplayLog" xml:space="preserve">
    <value>顯示日誌</value>
  </data>
  <data name="menuImportOldGuiConfig" xml:space="preserve">
    <value>匯入舊的配置檔案guiNConfig</value>
  </data>
  <data name="TbEnableTunAs" xml:space="preserve">
    <value>啟用Tun模式</value>
  </data>
  <data name="TbSettingsNewPort4LAN" xml:space="preserve">
    <value>為區域網路開啟新的埠</value>
  </data>
  <data name="TbSettingsTunMode" xml:space="preserve">
    <value>Tun模式設定</value>
  </data>
  <data name="TbSettingsTunModeDirectIP" xml:space="preserve">
    <value>直連的IP CIDR，用逗號(,)分隔</value>
  </data>
  <data name="TbSettingsTunModeDirectProcess" xml:space="preserve">
    <value>直連的行程名，用逗號(,)分隔</value>
  </data>
  <data name="TbSettingsTunModeShowWindow" xml:space="preserve">
    <value>顯示控制台</value>
  </data>
  <data name="menuMoveToGroup" xml:space="preserve">
    <value>移至訂閱分組</value>
  </data>
  <data name="TbSettingsTunModeCustomTemplate" xml:space="preserve">
    <value>自訂配置模板</value>
  </data>
  <data name="TbSettingsEnableDragDropSort" xml:space="preserve">
    <value>啟動伺服器拖放排序(需重啟)</value>
  </data>
  <data name="TbAutoRefresh" xml:space="preserve">
    <value>自動重新整理</value>
  </data>
  <data name="SpeedtestingSkip" xml:space="preserve">
    <value>跳過測試</value>
  </data>
  <data name="menuEditServer" xml:space="preserve">
    <value>編輯伺服器 (Ctrl+D)</value>
  </data>
  <data name="TbSettingsDoubleClick2Activate" xml:space="preserve">
    <value>主介面輕按兩下設為活動伺服器</value>
  </data>
  <data name="SpeedtestingCompleted" xml:space="preserve">
    <value>測試完成</value>
  </data>
  <data name="TbSettingsDefFingerprint" xml:space="preserve">
    <value>預設TLS指紋(fingerprint)</value>
  </data>
  <data name="TbSettingsDefUserAgent" xml:space="preserve">
    <value>使用者代理(User-Agent)</value>
  </data>
  <data name="TbSettingsDefUserAgentTips" xml:space="preserve">
    <value>僅對tcp/http、ws協定生效</value>
  </data>
  <data name="TbSettingsCurrentFontFamily" xml:space="preserve">
    <value>目前字型(需重啟)</value>
  </data>
  <data name="TbSettingsCurrentFontFamilyTip" xml:space="preserve">
<<<<<<< HEAD
    <value>複製字型TTF/TTC文件到目錄guiFonts，重啟設定</value>
=======
    <value>複製字型TTF文件到目錄guiFonts，重啟設定</value>
>>>>>>> 2652beed
  </data>
  <data name="TbSettingsSocksPortTip" xml:space="preserve">
    <value>http埠=socks埠+1</value>
  </data>
  <data name="TbSettingsStartBootTip" xml:space="preserve">
    <value>以管理員權限設定此項，在啟動後獲得管理員權限</value>
  </data>
  <data name="TbSettingsFontSize" xml:space="preserve">
    <value>字型大小</value>
  </data>
  <data name="TbSettingsTunModeProxyIP" xml:space="preserve">
    <value>代理的IP CIDR，用逗號(,)分隔</value>
  </data>
  <data name="TbSettingsTunModeProxyProcess" xml:space="preserve">
    <value>代理的行程名，用逗號(,)分隔</value>
  </data>
  <data name="TbSettingsTunModeBypassMode" xml:space="preserve">
    <value>繞行模式</value>
  </data>
  <data name="TbSettingsSpeedTestTimeout" xml:space="preserve">
    <value>測速單個超時值</value>
  </data>
  <data name="TbSettingsSpeedTestUrl" xml:space="preserve">
    <value>測速文件位址</value>
  </data>
  <data name="TbSettingsTunModeDNS" xml:space="preserve">
    <value>DNS物件，例如 {"servers":[]}</value>
  </data>
  <data name="menuMoveTo" xml:space="preserve">
    <value>移至上下</value>
  </data>
  <data name="TbPublicKey" xml:space="preserve">
    <value>PublicKey</value>
  </data>
  <data name="TbShortId" xml:space="preserve">
    <value>ShortId</value>
  </data>
  <data name="TbSpiderX" xml:space="preserve">
    <value>SpiderX</value>
  </data>
  <data name="TbSettingsEnableHWA" xml:space="preserve">
    <value>啟用硬體加速(需重啟)</value>
  </data>
  <data name="SpeedtestingWait" xml:space="preserve">
    <value>等待測試中...</value>
  </data>
  <data name="TipDisplayLog" xml:space="preserve">
    <value>當有異常斷流時請關閉</value>
  </data>
  <data name="MsgSkipSubscriptionUpdate" xml:space="preserve">
    <value>未啟動更新，跳過此訂閱</value>
  </data>
  <data name="menuRebootAsAdmin" xml:space="preserve">
    <value>以管理員身份重啟</value>
  </data>
  <data name="LvMoreUrl" xml:space="preserve">
    <value>更多位址(url)，用逗號(,)分隔；訂閱轉換將失效</value>
  </data>
  <data name="LvAutoUpdateInterval" xml:space="preserve">
    <value>自動更新間隔(分鐘)</value>
  </data>
  <data name="TbSettingsLogEnabledToFile" xml:space="preserve">
    <value>啟動日誌存到文件</value>
  </data>
  <data name="LvConvertTarget" xml:space="preserve">
    <value>訂閱轉換目標類型</value>
  </data>
  <data name="LvConvertTargetTip" xml:space="preserve">
    <value>不需要轉換時請留空</value>
  </data>
  <data name="menuDNSSetting" xml:space="preserve">
    <value>DNS設定</value>
  </data>
  <data name="TbSettingsCoreDnsSingbox" xml:space="preserve">
    <value>sing-box DNS設定</value>
  </data>
  <data name="TbDnsSingboxObjectDoc" xml:space="preserve">
    <value>請填寫 DNS JSON 結構，點擊查看文件</value>
  </data>
  <data name="TBSettingDnsImportDefConfig" xml:space="preserve">
    <value>點擊匯入預設DNS配置</value>
  </data>
  <data name="TbdomainStrategy4Singbox" xml:space="preserve">
    <value>sing-box域名解析策略</value>
  </data>
  <data name="TbSettingsMux4SboxProtocol" xml:space="preserve">
    <value>sing-box Mux 多路復用協定</value>
  </data>
  <data name="TbRoutingRuleProcess" xml:space="preserve">
    <value>行程名全稱 (Tun模式)</value>
  </data>
  <data name="TbRoutingRuleDomain" xml:space="preserve">
    <value>Domain</value>
  </data>
  <data name="TbRoutingRuleIP" xml:space="preserve">
    <value>IP 或 IP CIDR</value>
  </data>
</root><|MERGE_RESOLUTION|>--- conflicted
+++ resolved
@@ -1037,11 +1037,7 @@
     <value>目前字型(需重啟)</value>
   </data>
   <data name="TbSettingsCurrentFontFamilyTip" xml:space="preserve">
-<<<<<<< HEAD
     <value>複製字型TTF/TTC文件到目錄guiFonts，重啟設定</value>
-=======
-    <value>複製字型TTF文件到目錄guiFonts，重啟設定</value>
->>>>>>> 2652beed
   </data>
   <data name="TbSettingsSocksPortTip" xml:space="preserve">
     <value>http埠=socks埠+1</value>
